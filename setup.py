--- conflicted
+++ resolved
@@ -37,13 +37,9 @@
         "six",
         "enum-compat",
         "pytz",
-<<<<<<< HEAD
-        "SpiNNMan >=1!4.0.0, <1!5.0.0"],
-=======
         "SpiNNMachine >=1!4.0.0a1, <1!5.0.0",
         "SpiNNMan >=1!4.0.0a1, <1!5.0.0",
     ],
->>>>>>> 179db71b
 
     # Scripts
     entry_points={
