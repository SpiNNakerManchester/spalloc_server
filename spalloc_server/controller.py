# Copyright (c) 2017-2019 The University of Manchester
#
# This program is free software: you can redistribute it and/or modify
# it under the terms of the GNU General Public License as published by
# the Free Software Foundation, either version 3 of the License, or
# (at your option) any later version.
#
# This program is distributed in the hope that it will be useful,
# but WITHOUT ANY WARRANTY; without even the implied warranty of
# MERCHANTABILITY or FITNESS FOR A PARTICULAR PURPOSE.  See the
# GNU General Public License for more details.
#
# You should have received a copy of the GNU General Public License
# along with this program.  If not, see <http://www.gnu.org/licenses/>.

""" A high-level control interface for scheduling and allocating jobs and
managing hardware in a collection of SpiNNaker machines.
"""
from collections import namedtuple, OrderedDict, defaultdict
from datetime import datetime
from enum import IntEnum
import logging
from logging.handlers import TimedRotatingFileHandler
from threading import RLock
from time import time as timestamp
from functools import partial
from pytz import utc
from six import itervalues, iteritems
from spinn_machine import SpiNNakerTriadGeometry
from .coordinates import (
    board_to_chip, chip_to_board, triad_dimensions_to_chips, WrapAround)
from .job_queue import JobQueue
from .async_bmp_controller import AsyncBMPController, AtomicRequests

job_log = logging.Logger("jobs")
job_log.propagate = False
job_log_handler = TimedRotatingFileHandler(
    "spalloc_jobs.log", when="D")
job_log_formatter = logging.Formatter('%(asctime)s: %(message)s')
job_log_handler.setFormatter(job_log_formatter)
job_log.addHandler(job_log_handler)


class Controller(object):
    """ An object which allocates jobs to machines and manages said machines'
    hardware.

    This object is intended to form the core of a server which manages the
    queueing and execution of jobs on several SpiNNaker machines at once using
    a :py:class:`~spalloc_server.job_queue.JobQueue` and interacts with
    the hardware of said machines using
    :py:class:`~spalloc_server.async_bmp_controller.AsyncBMPController`.

    'Jobs' may be created using the :py:meth:`.create_job` and are allocated a
    unique ID. Jobs are then queued, allocated and destroyed according to
    machine availability and user intervention. The state of a job may be
    queried using methods such as :py:meth:`.get_job_state`. When a job changes
    state it is added to the :py:attr:`.changed_jobs` set. If a job's state is
    changed due to a background process (rather than in response to calling a
    :py:class:`.Controller` method), :py:attr:`.on_background_state_change` is
    called.

    :py:class:`~spalloc_server.job_queue.JobQueue` calls callbacks in
    this object when queued jobs are allocated to machines
    (:py:meth:`._job_queue_on_allocate`), allocations are freed
    (:py:meth:`._job_queue_on_free`) or cancelled without being allocated
    (:py:meth:`._job_queue_on_cancel`). These callback functions implement the
    bulk of the functionality of this object by recording state changes in
    jobs and triggering the sending of power/link commands to SpiNNaker
    machines.

    Machines may be added, modified and removed at any time by modifying the
    :py:attr:`.machines` attribute. If a machine is removed or changes
    significantly, jobs running on the machine are cancelled, otherwise
    existing jobs should continue to execute or be scheduled on any new
    machines as appropriate.

    Finally, once the controller is shut down (and outstanding BMP commands are
    flushed) using :py:meth:`.stop` and :py:meth:`.join` methods, it may be
    :py:mod:`pickled <pickle>` and later unpickled to resume operation of the
    controller from where it left off before it was shut down.

    Users should, at a regular interval call :py:meth:`.destroy_timed_out_jobs`
    in order to destroy any queued or running jobs which have not been kept
    alive recently enough.

    Unless otherwise indicated, all methods are thread safe.

    Attributes
    ----------
    max_retired_jobs : int
        Maximum number of retired jobs to retain the state of.
    machines : {name: \
            :py:class:`~spalloc_server.configuration.Machine`, ...} \
            or similar OrderedDict
        Defines the machines now available to the controller.
    changed_jobs : set([job_id, ...])
        The set of job_ids whose state has changed since the last time this set
        was accessed. Reading this value clears it.
    changed_machines : set([machine_name, ...])
        The set of machine names whose state has changed since the last time
        this set was accessed. Reading this value clears it. For example,
        machines are marked as changed if their tags are changed, if they are
        added or removed or if a job is allocated or freed on them.
    on_background_state_change : function() or None
        A function which is called (from any thread) when any state changes
        occur in a background process and not as a direct result of calling a
        method of the controller.

        The callback function *must not* call any methods of the controller
        object.

        Note that this attribute is not pickled and unpicking a controller sets
        this attribute to None.
    """

    def __init__(self, next_id=1, max_retired_jobs=1200,
                 on_background_state_change=None,
                 seconds_before_free=30):
        """
        Parameters
        ----------
        next_id : int, optional
            The next Job ID to assign
        max_retired_jobs : int, optional
            See attribute of same name.
        on_background_state_change : function, optional
            See attribute of same name.
        seconds_before_free : int
            The number of seconds between a board being freed and it becoming
            available again
        """
        # The next job ID to assign
        self._next_id = next_id

        self._on_background_state_change = on_background_state_change

        # The job queue which manages the scheduling and
        # allocation of all jobs.
        self._job_queue = JobQueue(self._job_queue_on_allocate,
                                   self._job_queue_on_free,
                                   self._job_queue_on_cancel,
                                   seconds_before_free)

        # The machines available.
        # {name: Machine, ...}
        self._machines = OrderedDict()

        # The jobs which are currently queued or allocated.
        # {id: _Job, ...}
        self._jobs = OrderedDict()

        # Stores the reasons that jobs have been destroyed, e.g. freed or
        # killed. This may be periodically cleared. Up to
        # _max_retired_jobs jobs are retained (after which their
        # entry in this dict is removed).
        # {id: reason, ...}
        self._max_retired_jobs = max_retired_jobs
        self._retired_jobs = OrderedDict()

        # Underlying sets containing changed jobs and machines
        self._changed_jobs = set()
        self._changed_machines = set()

        # All the attributes set below are "dynamic state" and cannot be
        # pickled. They are initialised by calling to _init_dynamic_state and
        # cleared by calling _del_dynamic_state.

        # The lock which must be held when manipulating any internal state
        self._lock = None

        # The connections to BMPs in the system.
        # {machine_name: {(c, f): AsyncBMPController, ...}, ...}
        self._bmp_controllers = None

        self._init_dynamic_state()

    def __getstate__(self):
        """ Called when pickling this object.

        This object may only be pickled once :py:meth:`.stop` and
        :py:meth:`.join` have returned.
        """
        state = self.__dict__.copy()

        # Do not keep the reference to any state-change callbacks
        state["_on_background_state_change"] = None

        # Do not keep references to unpickleable dynamic state
        state["_bmp_controllers"] = None
        state["_lock"] = None

        return state

    def __setstate__(self, state):
        """ Called when unpickling this object.

        Note that though the object must be pickled when stopped, the unpickled
        object will start running immediately.
        """
        self.__dict__.update(state)

        # Restore callback function pointers in JobQueue (removed by JobQueue
        # when pickling as Python 2.7 cannot reliably pickle method
        # references).
        self._job_queue.on_allocate = self._job_queue_on_allocate
        self._job_queue.on_free = self._job_queue_on_free
        self._job_queue.on_cancel = self._job_queue_on_cancel

        self._init_dynamic_state()

    def stop(self):
        """ Request that all background threads stop.

        This will cause all outstanding BMP commands to be flushed.

        .. warning::

            Apart from :py:meth:`.join`, no methods of this controller object
            may be called once this method has been called.

        See Also
        --------
        join: to wait for the threads to actually terminate.
        """
        # Stop the BMP controllers
        for machine in self._machines:
            for controller in itervalues(self._bmp_controllers[machine]):
                controller.stop()

    def join(self):
        """ Block until all background threads have halted and all queued BMP
        commands completed.
        """
        # Wait for the BMP controller threads
        for controllers in itervalues(self._bmp_controllers):
            for controller in itervalues(controllers):
                controller.join()

    @property
    def on_background_state_change(self):
        with self._lock:
            return self._on_background_state_change

    @on_background_state_change.setter
    def on_background_state_change(self, value):
        with self._lock:
            self._on_background_state_change = value

    @property
    def max_retired_jobs(self):
        with self._lock:
            return self._max_retired_jobs

    @max_retired_jobs.setter
    def max_retired_jobs(self, value):
        with self._lock:
            self._max_retired_jobs = value
            while len(self._retired_jobs) > self._max_retired_jobs:
                self._retired_jobs.pop(next(iter(self._retired_jobs)))

    @property
    def machines(self):
        with self._lock:
            return self._machines.copy()

    @machines.setter
    def machines(self, machines):
        """ Update the set of machines available to the controller.

        Attempt to update the information about available machines without
        destroying jobs where possible. Machines are matched with existing
        machines by name and are only recreated if dimensions or connectivity
        information is altered.

        Note that changing the tags, set of dead boards or set of dead links
        does not destroy any already-allocated jobs but will influence new
        ones.

        This function blocks while any removed machine's BMP controllers
        are shut down. This helps prevent collisions e.g. when renaming a
        machine.

        Parameters
        ----------
        machines : {name: \
                :py:class:`~spalloc_server.configuration.Machine`, \
                ...} or similar OrderedDict
            Defines the machines now available to the controller.
        """
        shut_down_controllers = list()
        with self._lock:
            before = set(self._machines)
            after = set(machines)

            # Match old machines with new ones by name
            added = after - before
            removed = before - after
            changed = before.intersection(after)

            # Filter the set of 'changed' machines, ignoring machines which
            # have not changed and marking machines with major changes for
            # re-creation.
            for name in changed.copy():
                old = self._machines[name]
                new = machines[name]
                if old == new:
                    # Machine has not changed, ignore it
                    changed.remove(name)
                elif (old.name != new.name or  # Not really needed
                      old.width != new.width or
                      old.height != new.height or
                      old.board_locations != new.board_locations or
                      old.bmp_ips != new.bmp_ips or
                      old.spinnaker_ips != new.spinnaker_ips):
                    # Machine has changed in a major way, recreate it
                    changed.remove(name)
                    removed.add(name)
                    added.add(name)

            # Make all changes to the job queue atomically to prevent jobs
            # getting scheduled on machines which then immediately change.
            with self._job_queue:
                # Remove all removed machines, accumulating a list of all the
                # AsyncBMPControllers which have been shut down.
                for name in removed:
                    # Remove the machine from the queue causing all jobs
                    # allocated on it to be freed and all boards powered down.
                    self._job_queue.remove_machine(name)

                    # Remove the board and its BMP connections
                    old = self._machines.pop(name)
                    shut_down_controllers.extend(
                        itervalues(self._bmp_controllers.pop(name)))

                # Shut-down the now defunct controllers
                for controller in shut_down_controllers:
                    controller.stop()

                def wait_for_old_controllers_to_shutdown():
                    # All new BMPControllers must wait for all the old
                    # controllers to shut-down first
                    for controller in shut_down_controllers:
                        controller.join()

                # Update changed machines
                for name in changed:
                    new = machines[name]
                    self._job_queue.modify_machine(name,
                                                   tags=new.tags,
                                                   dead_boards=new.dead_boards,
                                                   dead_links=new.dead_links)
                    self._machines[name] = new

                # Add new machines
                for name in added:
                    new = machines[name]

                    self._machines[name] = new
                    self._create_machine_bmp_controllers(
                        new, wait_for_old_controllers_to_shutdown)
                    self._job_queue.add_machine(name,
                                                width=new.width,
                                                height=new.height,
                                                tags=new.tags,
                                                dead_boards=new.dead_boards,
                                                dead_links=new.dead_links)

                # Re-order machines to match the specification
                for name in machines:
                    # Python 2.7 does not have move_to_end
                    m = self._machines.pop(name)
                    self._machines[name] = m

                    self._job_queue.move_machine_to_end(name)

            # Mark all effected machines as changed
            self._changed_machines.update(added)
            self._changed_machines.update(changed)
            self._changed_machines.update(removed)

    @property
    def changed_jobs(self):
        with self._lock:
            changed_jobs = self._changed_jobs
            self._changed_jobs = set()
            return changed_jobs

    @property
    def changed_machines(self):
        with self._lock:
            changed_machines = self._changed_machines
            self._changed_machines = set()
            return changed_machines

    def create_job(self, ownerhost, *args, **kwargs):
        """ Create a new job (i.e. allocation of boards).

        This function is a wrapper around
        :py:meth:`JobQueue.create_job()
        <spalloc_server.job_queue.JobQueue.create_job>` which
        automatically selects (and returns) a new job_id. As such, the
        following *additional* (keyword) arguments are accepted:

        Parameters
        ----------
        owner : str
            **Required.** The name of the owner of this job.
        keepalive : float or None
            *Optional.* The maximum number of seconds which may elapse between
            a query on this job before it is automatically destroyed. If None,
            no timeout is used. (Default: 60.0)

        Returns
        -------
        job_id : int
            The Job ID assigned to the job.
        """
        job_log.info("create_job(%s,%s) from %s", args, kwargs, ownerhost)
        # Extract non-allocator arguments
        owner = kwargs.pop("owner")
        keepalive = kwargs.pop("keepalive")

        with self._lock:
            # Generate a job ID
            job_id = self._next_id
            self._next_id += 1

            kwargs["job_id"] = job_id

            # Create job and begin attempting to allocate it
            job = _Job(_id=job_id, owner=owner,
                       keepalive=keepalive,
                       lasthost=ownerhost,
                       args=args, kwargs=kwargs)
            self._jobs[job_id] = job
            self._job_queue.create_job(*args, **kwargs)

            self._changed_jobs.add(job_id)

            return job_id

    def job_keepalive(self, clienthost, job_id):
        """ Reset the keepalive timer for the specified job.

        Note all other job-specific functions implicitly call this method.
        """
        with self._lock:
            job = self._jobs.get(job_id, None)
            if job is not None:
                job.update_keepalive(clienthost)

    def get_job_state(self, clienthost, job_id):
        """ Poll the state of a running job.

        Returns
        -------
        :py:class:`.JobStateTuple`
        """
        with self._lock:
            self.job_keepalive(clienthost, job_id)

            job = self._jobs.get(job_id)
            host = None
            if job is not None:
                # Job is live
                state = job.state
                power = job.power
                keepalive = job.keepalive
                reason = None
                start_time = job.start_time
                host = job.lasthost
                # Note that we update the keepalive after the readout
            elif job_id in self._retired_jobs:
                # Job has been destroyed at some point
                state = JobState.destroyed
                power = None
                keepalive = None
                reason = self._retired_jobs[job_id]
                start_time = None
            else:
                # Job ID not recognised
                state = JobState.unknown
                power = None
                keepalive = None
                reason = None
                start_time = None

        return JobStateTuple(state, power, keepalive, reason, start_time, host)

    def get_job_machine_info(self, clienthost, job_id):
        """ Get information about the machine the job has been allocated.

        Returns
        -------
        :py:class:`.JobMachineInfoTuple`
        """
        with self._lock:
            self.job_keepalive(clienthost, job_id)

            job = self._jobs.get(job_id, None)
            if job is not None and job.boards is not None:
                return JobMachineInfoTuple(
                    job.width, job.height,
                    job.connections,
                    job.allocated_machine.name,
                    job.boards)
        # Job doesn't exist or no boards allocated yet
        return JobMachineInfoTuple(None, None, None, None, None)

    def power_on_job_boards(self, clienthost, job_id):
        """ Power on (or reset if already on) boards associated with a job.
        """
        job_log.info("power_job(%s,On) from %s", job_id, clienthost)
        with self._lock:
            self.job_keepalive(clienthost, job_id)

            job = self._jobs.get(job_id)
            if job is not None and job.boards is not None:
                self._set_job_power_and_links(
                    job, power=True, link_enable=False)

    def power_off_job_boards(self, clienthost, job_id):
        """ Power off boards associated with a job.
        """
        job_log.info("power_job(%s,Off) from %s", job_id, clienthost)
        with self._lock:
            self.job_keepalive(clienthost, job_id)

            job = self._jobs.get(job_id)
            if job is not None and job.boards is not None:
                self._set_job_power_and_links(
                    job, power=False, link_enable=None)

    def destroy_job(self, clienthost, job_id, reason=None):
        """ Destroy a job.

        When the job is finished, or to terminate it early, this function
        releases any resources consumed by the job and removes it from any
        queues.

        Parameters
        ----------
        reason : str or None, optional
            A human-readable string describing the reason for the
            job's destruction.
        """
        if clienthost is None:
            clienthost = "internal"
        if reason is None:
            job_log.info("destroy_job(%s) from %s", job_id, clienthost)
        else:
            job_log.info("destroy_job(%s,%s) from %s",
                         job_id, reason, clienthost)
        with self._lock:
            job = self._jobs.get(job_id, None)
            if job is not None:
                # Free the boards used by the job (the JobQueue will then call
                # _job_queue_on_free which will trigger power-down and removal
                # of the job from self._jobs).
                self._job_queue.destroy_job(job_id, reason)

    def list_jobs(self):
        """ Enumerate all current jobs.

        Returns
        -------
        jobs : [:py:class:`.JobTuple`, ...]
            A list of allocated/queued jobs in order of creation from oldest
            (first) to newest (last).
        """
        with self._lock:
            job_list = []
            for job in itervalues(self._jobs):
                # Strip "job_id" which is only used internally
                kwargs = {k: v for k, v in iteritems(job.kwargs)
                          if k != "job_id"}

                # Machine may not exist
                allocated_machine_name = None
                if job.allocated_machine is not None:
                    allocated_machine_name = job.allocated_machine.name

                job_list.append(JobTuple(
                    job.id, job.owner, job.start_time, job.keepalive,
                    job.state, job.power, job.args, kwargs,
                    allocated_machine_name, job.boards,
                    str(job.lasthost) if job.lasthost is not None else ""))

            return job_list

    def list_machines(self):
        """ Enumerates all machines known to the system.

        Returns
        -------
        machines : [:py:class:`.MachineTuple`, ...]
            The list of machines known to the system in order of priority from
            highest (first) to lowest (last).
        """
        with self._lock:
            return [
                MachineTuple(machine.name, machine.tags,
                             machine.width, machine.height,
                             machine.dead_boards, machine.dead_links)
                for machine in itervalues(self._machines)
            ]

    def get_board_position(self, machine_name, x, y, z):
        """ Get the physical location of a specified board.

        Parameters
        ----------
        machine_name : str
            The name of the machine containing the board.
        x, y, z : int
            The logical board location within the machine.

        Returns
        -------
        (cabinet, frame, board) or None
            The physical location of the board at the specified location or
            None if the machine/board are not recognised.
        """
        with self._lock:
            machine = self._machines.get(machine_name, None)
            if machine is None:
                return None
            return machine.board_locations.get((x, y, z), None)

    def get_board_at_position(self, machine_name, cabinet, frame, board):
        """ Get the logical location of a board at the specified physical
        location.

        Parameters
        ----------
        machine_name : str
            The name of the machine containing the board.
        cabinet, frame, board : int
            The physical board location within the machine.

        Returns
        -------
        (x, y, z) or None
            The logical location of the board at the specified location or None
            if the machine/board are not recognised.
        """
        with self._lock:
            machine = self._machines.get(machine_name, None)
            if machine is None:
                return None
            # NB: Assuming this function is only called very rarely,
            # constructing and maintaining a reverse lookup is not worth
            # the trouble so instead we just search.
            for (x, y, z), (c, f, b) in iteritems(machine.board_locations):
                if (c, f, b) == (cabinet, frame, board):
                    return (x, y, z)
        # No board found
        return None

    def _job_for_location(self, machine, x, y, z):
        """ Determine what job is running on the given board.
        """
        for job_id, job in iteritems(self._jobs):
            # NB: If machine is defined, boards must also be defined.
            if (job.allocated_machine == machine and (x, y, z) in job.boards):
                return job_id, job
        # No job is allocated to the board
        return None, None

    def _where_is_by_logical_triple(self, machine_name, x, y, z):
        """ Helper for :py:meth:`where_is`
        """
        with self._lock:
            # Get the actual Machine
            machine = self._machines.get(machine_name, None)
            if machine is None:
                return None

            chip_x, chip_y = board_to_chip(x, y, z)

            # Compensate chip coordinates for wrap-around
            chip_w, chip_h = triad_dimensions_to_chips(
                machine.width, machine.height, WrapAround.both)
            chip_x %= chip_w
            chip_y %= chip_h

            # Determine the chip within the board
            board_chip = SpiNNakerTriadGeometry.get_spinn5_geometry()\
                .get_local_chip_coordinate(chip_x, chip_y)

            # Determine the logical board coordinates (and compensate for
            # wrap-around)
            x, y, z = chip_to_board(chip_x, chip_y, chip_w, chip_h)

            # Determine the board's physical location (fail if board does not
            # exist)
            cfb = machine.board_locations.get((x, y, z), None)
            if cfb is None:  # pragma: no cover
                return None
            cabinet, frame, board = cfb

            # Determine what job is running on that board
            job_id, job = self._job_for_location(machine, x, y, z)

            return {
                "machine": machine_name,
                "logical": (x, y, z),
                "physical": (cabinet, frame, board),
                "chip": (chip_x, chip_y),
                "board_chip": board_chip,
                "job_id": job_id,
                "job_chip": self._get_job_chip(job, x, y, z, board_chip)
            }

    def _where_is_by_physical_triple(self, machine_name, cabinet, frame,
                                     board):
        """ Helper for :py:meth:`where_is`
        """
        with self._lock:
            # Get the actual Machine
            machine = self._machines.get(machine_name, None)
            if machine is None:
                return None

            xyz = self.get_board_at_position(machine_name, cabinet, frame,
                                             board)
            if xyz is None:
                return None
            chip_x, chip_y = board_to_chip(*xyz)

            # Compensate chip coordinates for wrap-around
            chip_w, chip_h = triad_dimensions_to_chips(
                machine.width, machine.height, WrapAround.both)
            chip_x %= chip_w
            chip_y %= chip_h

            # Determine the chip within the board
            board_chip = SpiNNakerTriadGeometry.get_spinn5_geometry()\
                .get_local_chip_coordinate(chip_x, chip_y)

            # Determine the logical board coordinates (and compensate for
            # wrap-around)
            x, y, z = chip_to_board(chip_x, chip_y, chip_w, chip_h)

            # Determine the board's physical location (fail if board does not
            # exist)
            cfb = machine.board_locations.get((x, y, z), None)
            if cfb is None:  # pragma: no cover
                return None
            cabinet, frame, board = cfb

            # Determine what job is running on that board
            job_id, job = self._job_for_location(machine, x, y, z)

            return {
                "machine": machine_name,
                "logical": (x, y, z),
                "physical": (cabinet, frame, board),
                "chip": (chip_x, chip_y),
                "board_chip": board_chip,
                "job_id": job_id,
                "job_chip": self._get_job_chip(job, x, y, z, board_chip)
            }

    def _where_is_by_chip_coordinate(self, machine_name, chip_x, chip_y):
        """ Helper for :py:meth:`where_is`
        """
        with self._lock:
            # Get the actual Machine
            machine = self._machines.get(machine_name, None)
            if machine is None:
                return None

            # Compensate chip coordinates for wrap-around
            chip_w, chip_h = triad_dimensions_to_chips(
                machine.width, machine.height, WrapAround.both)
            chip_x %= chip_w
            chip_y %= chip_h

            # Determine the chip within the board
            board_chip = SpiNNakerTriadGeometry.get_spinn5_geometry()\
                .get_local_chip_coordinate(chip_x, chip_y)

            # Determine the logical board coordinates (and compensate for
            # wrap-around)
            x, y, z = chip_to_board(chip_x, chip_y, chip_w, chip_h)

            # Determine the board's physical location (fail if board does not
            # exist)
            cfb = machine.board_locations.get((x, y, z), None)
            if cfb is None:
                return None
            cabinet, frame, board = cfb

            # Determine what job is running on that board
            job_id, job = self._job_for_location(machine, x, y, z)

            return {
                "machine": machine_name,
                "logical": (x, y, z),
                "physical": (cabinet, frame, board),
                "chip": (chip_x, chip_y),
                "board_chip": board_chip,
                "job_id": job_id,
                "job_chip": self._get_job_chip(job, x, y, z, board_chip)
            }

    def _where_is_by_job_chip_coordinate(self, job_id, chip_x, chip_y):
        """ Helper for :py:meth:`where_is`
        """
        with self._lock:
            # Covert from job-relative chip location
            job = self._jobs.get(job_id, None)
            if job is None or job.boards is None:
                return None
            machine_name = job.allocated_machine.name
            job_x, job_y, job_z = map(min, zip(*job.boards))
            dx, dy = board_to_chip(job_x, job_y, job_z)
            chip_x += dx
            chip_y += dy

            # Get the actual Machine
            machine = self._machines.get(machine_name, None)
            if machine is None:  # pragma: no cover
                return None

            # Compensate chip coordinates for wrap-around
            chip_w, chip_h = triad_dimensions_to_chips(
                machine.width, machine.height, WrapAround.both)
            chip_x %= chip_w
            chip_y %= chip_h

            # Determine the chip within the board
            board_chip = SpiNNakerTriadGeometry.get_spinn5_geometry()\
                .get_local_chip_coordinate(chip_x, chip_y)

            # Determine the logical board coordinates (and compensate for
            # wrap-around)
            x, y, z = chip_to_board(chip_x, chip_y, chip_w, chip_h)

            # Determine the board's physical location (fail if board does not
            # exist)
            cfb = machine.board_locations.get((x, y, z), None)
            if cfb is None:
                return None
            cabinet, frame, board = cfb

            # Determine what job is running on that board
            found_job_id, job = self._job_for_location(machine, x, y, z)

            # Make sure the board found is actually running that job (this
            # won't be the case, e.g. if a user specifies a board within their
            # machine which is actually dead or allocated to a neighbouring
            # job)
            if found_job_id != job_id:
                return None

            return {
                "machine": machine_name,
                "logical": (x, y, z),
                "physical": (cabinet, frame, board),
                "chip": (chip_x, chip_y),
                "board_chip": board_chip,
                "job_id": job_id,
                "job_chip": self._get_job_chip(job, x, y, z, board_chip)
            }

    def _get_job_chip(self, job, x, y, z, board_chip):
        # pylint: disable=too-many-arguments
        if job is None:
            return None
        board_chip_x, board_chip_y = board_chip

        # Determine the board coordinate within the job
        job_x, job_y, job_z = map(min, zip(*job.boards))
        job_x = x - job_x
        job_y = y - job_y
        job_z = z - job_z

        # Turn that into a chip coordinate and wrap-around according to the
        # boards actually available in the allocated machine
        job_chip_x, job_chip_y = board_to_chip(job_x, job_y, job_z)
        return ((job_chip_x + board_chip_x) % job.width,
                (job_chip_y + board_chip_y) % job.height)

    def where_is(self, **kwargs):
        """ Find out where a SpiNNaker board or chip is located, logically and
        physically.

        May be called in one of the following styles::

            >>> # Query by logical board coordinate within a machine.
            >>> where_is(machine=..., x=..., y=..., z=...)

            >>> # Query by physical board location within a machine.
            >>> where_is(machine=..., cabinet=..., frame=..., board=...)

            >>> # Query by chip coordinate (as if the machine were booted as
            >>> # one large machine).
            >>> where_is(machine=..., chip_x=..., chip_y=...)

            >>> # Query by chip coordinate, within the boards allocated to a
            >>> # job.
            >>> where_is(job_id=..., chip_x=..., chip_y=...)

        Returns
        -------
        {"machine": ..., "logical": ..., "physical": ..., "chip": ..., \
                "board_chip": ..., "job_chip": ..., "job_id": ...} or None
            If a board exists at the supplied location, a dictionary giving the
            location of the board/chip, supplied in a number of alternative
            forms. If the supplied coordinates do not specify a specific chip,
            the chip coordinates given are those of the Ethernet connected chip
            on that board.

            If no board exists at the supplied position, None is returned
            instead.

            ``machine`` gives the name of the machine containing the board.

            ``logical`` the logical board coordinate, (x, y, z) within the
            machine.

            ``physical`` the physical board location, (cabinet, frame, board),
            within the machine.

            ``chip`` the coordinates of the chip, (x, y), if the whole machine
            were booted as a single machine.

            ``board_chip`` the coordinates of the chip, (x, y), within its
            board.

            ``job_id`` is the job ID of the job currently allocated to the
            board identified or None if the board is not allocated to a job.

            ``job_chip`` the coordinates of the chip, (x, y), within its
            job, if a job is allocated to the board or None otherwise.
        """
        # Internally, we normalise the input coordinate into:
        #
        #     machine_name, chip_x, chip_y
        #
        # and then convert this back into all the output formats required.
        # At various points, if we encounter a board/job/chip which doesn't
        # exist we'll drop out.

        keywords = set(kwargs)
        if keywords == set("machine x y z".split()):
            return self._where_is_by_logical_triple(kwargs["machine"],
                                                    kwargs["x"], kwargs["y"],
                                                    kwargs["z"])
        elif keywords == set("machine cabinet frame board".split()):
            return self._where_is_by_physical_triple(kwargs["machine"],
                                                     kwargs["cabinet"],
                                                     kwargs["frame"],
                                                     kwargs["board"])
        elif keywords == set("machine chip_x chip_y".split()):
            return self._where_is_by_chip_coordinate(kwargs["machine"],
                                                     kwargs["chip_x"],
                                                     kwargs["chip_y"])
        elif keywords == set("job_id chip_x chip_y".split()):
            return self._where_is_by_job_chip_coordinate(kwargs["job_id"],
                                                         kwargs["chip_x"],
                                                         kwargs["chip_y"])
        else:
            raise TypeError(
                "Invalid arguments: {}".format(", ".join(keywords)))

    def destroy_timed_out_jobs(self):
        """ Destroy any jobs which have timed out.
        """
        with self._lock:
            now = timestamp()
            for job in list(itervalues(self._jobs)):
                if job.keepalive is not None and job.keepalive_until < now:
                    # Job timed out, destroy it
                    self.destroy_job(None, job.id, "Job timed out.")

<<<<<<< HEAD
    def check_free(self):
        """ Check for freed machines that are now available
        """
        with self._lock:
            self._job_queue.check_free()

    def _bmp_on_request_complete(self, job, what, success, reason=None):
=======
    def _bmp_on_request_complete(self, job, success, reason=None):
>>>>>>> 8d3b938b
        """ Callback function called by an AsyncBMPController when it completes
        a previously issued request.

        This function sets the specified Job's state to JobState.ready when
        this function has been called job.bmp_requests_until_ready times.

        This function should be passed partially-called with the job the
        callback is associated it.

        Parameters
        ----------
        job : :py:class:`._Job`
            The job whose state should be set. (To be defined by wrapping this
            method in a partial).
        success : bool
            Command success indicator provided by the AsyncBMPController.
        """
        with self._lock:
            # If a BMP command failed, cancel the job
            if not success:
                message = "Machine configuration failed."
                if reason is not None:
                    message += " Error: " + reason
                self.destroy_job(None, job.id, message)

            # Count down the number of outstanding requests before the job is
            # ready
            job.bmp_requests_until_ready -= 1
            assert job.bmp_requests_until_ready >= 0
            if job.bmp_requests_until_ready == 0:
                job.state = JobState.ready
                if job.id in self._retired_jobs:
                    self._job_queue.free(job.id)

                # Report state changes for jobs which are still running
                if job.id in self._jobs:
                    self._changed_jobs.add(job.id)
                    if self._on_background_state_change is not None:
                        self._on_background_state_change()

    def _set_job_power_and_links(self, job, power, link_enable=None):
        """ Power on/off and configure links for the boards associated with a
        specific job.

        Parameters
        ----------
        job : :py:class:`._Job`
            The job whose boards should be controlled.
        power : bool
            The power state to apply to the boards. True = on, False = off.
        link_enable : bool or None, optional
            Whether to enable (True) or disable (False) peripheral links or
            leave them unchanged (None).
        """
        with self._lock:
            machine = job.allocated_machine

            on_done = partial(self._bmp_on_request_complete, job)

            # Group commands by the frame they interact with to allow all
            # commands within a frame to be sent atomically
            frame_commands = defaultdict(partial(AtomicRequests, on_done))

            controllers = self._bmp_controllers[machine.name]

            # Power commands
            for xyz in job.boards:
                c, f, b = machine.board_locations[xyz]
                controller = controllers[(c, f)]
                job_log.info("power(%s, %s) on BMP %s for job %s",
                             b, power, controller.hostname, job.id)
                frame_commands[controller].power(b, bool(power))

            # Link state commands
            if link_enable is not None:
                for x, y, z, link in job.periphery:
                    c, f, b = machine.board_locations[(x, y, z)]
                    controller = controllers[(c, f)]
                    job_log.info(
                        "link(%s, %s, %s) on BMP %s for job %s",
                        b, link, link_enable, controller.hostname, job.id)
                    frame_commands[controller].link(b, link, bool(link_enable))

            # Send power/link commands atomically for each frame
            job.bmp_requests_until_ready += len(frame_commands)
            for controller, commands in iteritems(frame_commands):
                with controller:
                    controller.add_requests(commands)

            # Update job state
            job.state = JobState.power
            job.power = power
            self._changed_jobs.add(job.id)

    def _job_queue_on_allocate(self, job_id, machine_name, boards,
                               periphery, torus):
        """ Called when a job is successfully allocated to a machine.
        """
        # pylint: disable=too-many-arguments
        with self._lock:
            # Update job metadata
            job = self._jobs[job_id]
            job.allocated_machine = self._machines[machine_name]
            job.boards = boards
            job.periphery = periphery
            job.torus = torus
            self._changed_jobs.add(job.id)
            self._changed_machines.add(machine_name)

            # Compute dimensions of machine the job will run on. Note that the
            # formulae used below for converting from board to chip coordinates
            # is only valid when either 'oz' is zero or only a single board is
            # allocated. Since we only allocate multi-board regions by the
            # triad this will be the case.
            ox, oy, oz = min(job.boards)  # Origin
            bx, by, _ = max(job.boards)  # Top-right bound

            # Get system bounds in chips
            if len(job.boards) > 1:
                job.width, job.height = triad_dimensions_to_chips((bx-ox) + 1,
                                                                  (by-oy) + 1,
                                                                  job.torus)
            else:
                # Special case: single board allocations are always 8x8
                job.width = job.height = 8

            # Get SpiNNaker chip Ethernet IPs (enumerated in terms of chip
            # coordinates)
            job.connections = {
                board_to_chip(x-ox, y-oy, z-oz):
                job.allocated_machine.spinnaker_ips[(x, y, z)]
                for (x, y, z) in job.boards
            }

            # Initialise the boards
            self.power_on_job_boards(job.lasthost, job_id)

    def _job_queue_on_free(self, job_id, reason):
        """ Called when a job is freed.
        """
        self._changed_machines.add(self._jobs[job_id].allocated_machine.name)
        self._teardown_job(job_id, reason)

    def _job_queue_on_cancel(self, job_id, reason):
        """ Called when a job is cancelled before having been allocated.
        """
        self._teardown_job(job_id, "Cancelled: {}".format(reason or ""))

    def _teardown_job(self, job_id, reason):
        """ Called once job has been removed from the JobQueue.

        Powers down any hardware in use and finally removes the job from _jobs.
        """
        with self._lock:
            job = self._jobs.pop(job_id)
            self._retired_jobs[job_id] = reason
            self._changed_jobs.add(job.id)

            # Keep the number of retired jobs limited to prevent
            # accumulating memory consumption forever.
            if len(self._retired_jobs) > self._max_retired_jobs:
                self._retired_jobs.pop(next(iter(self._retired_jobs)))

            # Power-down any boards that were in use
            if job.boards is not None:
                self._set_job_power_and_links(job, power=False)
            if job.lasthost is None:
                job_log.info("completed shutdown of job %s", job_id)
            else:
                job_log.info("completed shutdown of job %s (owner-host: %s)",
                             job_id, job.lasthost)

    def _create_machine_bmp_controllers(self, machine, on_thread_start=None):
        """ Create BMP controllers for a machine.
        """
        with self._lock:
            controllers = {}
            self._bmp_controllers[machine.name] = controllers
            for (c, f), hostname in iteritems(machine.bmp_ips):
                controllers[(c, f)] = AsyncBMPController(
                    hostname, on_thread_start)

    def _init_dynamic_state(self):
        """ Initialise all dynamic (non-pickleable) state.

        Specifically:

        * Creates the global controller lock
        * Creates connections to BMPs.
        * Reset keepalive_until on all existing jobs (e.g. allowing remote
          devices a chance to reconnect before terminating their jobs).
        """
        # Recreate the lock
        assert self._lock is None
        self._lock = RLock()

        with self._lock:
            # Create connections to BMPs
            assert self._bmp_controllers is None
            self._bmp_controllers = {}
            try:
                for machine in itervalues(self._machines):
                    self._create_machine_bmp_controllers(machine)

                # Reset keepalives to allow remote clients time to reconnect
                for job_id in self._jobs:
                    self.job_keepalive(None, job_id)
            except Exception:
                self.stop()
                raise

    @property
    def seconds_before_free(self):
        return self._job_queue.seconds_before_free

    @seconds_before_free.setter
    def seconds_before_free(self, seconds_before_free):
        self._job_queue.seconds_before_free = seconds_before_free


class JobState(IntEnum):
    """ All the possible states that a job may be in.
    """

    unknown = 0
    """ The job ID requested was not recognised.
    """

    queued = 1
    """ The job is waiting in a queue for a suitable machine.
    """

    power = 2
    """ The boards allocated to the job are currently being powered on or
    powered off.
    """

    ready = 3
    """ The job has been allocated boards and the boards are not currently
    powering on or powering off.
    """

    destroyed = 4
    """ The job has been destroyed.
    """


class JobStateTuple(namedtuple("JobStateTuple",
                               "state,power,keepalive,reason,start_time,"
                               "keepalivehost")):
    """ Tuple describing the state of a particular job, returned by
    :py:meth:`.Controller.get_job_state`.

    Parameters
    ----------
    state : :py:class:`.JobState`
        The current state of the queried job.
    power : bool or None
        If job is in the ready or power states, indicates whether the boards
        are power{ed,ing} on (True), or power{ed,ing} off (False). In other
        states, this value is None.
    keepalive : float or None
        The Job's keepalive value: the number of seconds between queries
        about the job before it is automatically destroyed. None if no
        timeout is active (or when the job has been destroyed).
    reason : str or None
        If the job has been destroyed, this may be a string describing the
        reason the job was terminated.
    start_time : float or None
        The Unix time (UTC) at which the job was created.
    keepalivehost : str or None
        The IP address of the last system to take an action that caused the
        job to be kept alive.
    """

    # Python 3.4 Workaround: https://bugs.python.org/issue24931
    __slots__ = tuple()


class JobMachineInfoTuple(namedtuple("JobMachineInfoTuple",
                                     "width,height,connections,"
                                     "machine_name,boards")):
    """ Tuple describing the machine alloated to a job, returned by
    :py:meth:`.Controller.get_job_machine_info`.

    Parameters
    ----------
    width, height : int or None
        The dimensions of the machine in *chips* or None if no machine
        allocated.
    connections : {(x, y): hostname, ...} or None
        A dictionary mapping from SpiNNaker Ethernet-connected chip coordinates
        in the machine to hostname or None if no machine allocated.
    machine_name : str or None
        The name of the machine the job is allocated on or None if no machine
        allocated.
    boards : set([(x, y, z), ...]) or None
        The boards allocated to the job.
    """

    # Python 3.4 Workaround: https://bugs.python.org/issue24931
    __slots__ = tuple()


class JobTuple(namedtuple("JobTuple",
                          "job_id,owner,start_time,keepalive,state,power,"
                          "args,kwargs,allocated_machine_name,boards,"
                          "keepalivehost")):
    """ Tuple describing a job in the list of jobs returned by
    :py:meth:`.Controller.list_jobs`.

    Parameters
    ----------
    job_id : int
        The ID of the job.
    owner : str
        The string giving the name of the Job's owner.
    start_time : float
        The time the job was created (Unix time, UTC)
    keepalive : float or None
        The maximum time allowed between queries for this job before it is
        automatically destroyed (or None if the job can remain allocated
        indefinitely).
    machine : str or None
        The name of the machine the job was specified to run on (or None if not
        specified).
    state : :py:class:`.JobState`
        The current state of the job.
    power : bool or None
        If job is in the ready or power states, indicates whether the boards
        are power{ed,ing} on (True), or power{ed,ing} off (False). In other
        states, this value is None.
    args, kwargs
        The arguments to the alloc function which specifies the type/size of
        allocation requested and the restrictions on dead boards, links and
        torus connectivity.
    allocated_machine_name : str or None
        The name of the machine the job has been allocated to run on (or None
        if not allocated yet).
    boards : set([(x, y, z), ...])
        The boards allocated to the job.
    keepalivehost : str
        The name of the host that is reckoned to be keeping this job alive.
        Will be the empty string if no known host is doing so (a possible
        state after a service restart).
    """

    # Python 3.4 Workaround: https://bugs.python.org/issue24931
    __slots__ = tuple()


class MachineTuple(namedtuple("MachineTuple",
                              "name,tags,width,height,"
                              "dead_boards,dead_links")):
    """ Tuple describing a machine in the list of machines returned by
    :py:meth:`.Controller.list_machines`.

    Parameters
    ----------
    name : str
        The name of the machine.
    tags : set(['tag', ...])
        The tags the machine has.
    width, height : int
        The dimensions of the machine in triads.
    dead_boards : set([(x, y, z), ...])
        The coordinates of known-dead boards.
    dead_links : set([(x, y, z, :py:class:`spalloc_server.links.Links`), ...])
        The locations of known-dead links from the perspective of the sender.
        Links to dead boards may or may not be included in this list.
    """

    # Python 3.4 Workaround: https://bugs.python.org/issue24931
    __slots__ = tuple()


class _Job(object):
    """ The metadata, used internally, associated with a non-destroyed job.

    Attributes
    ----------
    id : int
        The ID of the job.
    owner : str
        The job's owner.
    start_time : float
        The time the job was created (Unix time, UTC)
    keepalive : float or None
        The maximum time allowed between queries for this job before it is
        automatically destroyed (or None if the job can remain allocated
        indefinitely).
    keepalive_until : float or None
        The time at which this job will become timed out (or None if no
        timeout required).
    state : :py:class:`.JobState`
        The current state of the job.
    power : bool or None
        If job is in the ready or power states, indicates whether the boards
        are power{ed,ing} on (True), or power{ed,ing} off (False). In other
        states, this value is None.
    args, kwargs
        The arguments to the alloc function which specifies the type/size of
        allocation requested and the restrictions on dead boards, links and
        torus connectivity.
    allocated_machine : \
            :py:class:`spalloc_server.configuration.Machine` or None
        The machine the job has been allocated to run on (or None if not
        allocated yet).
    boards : set([(x, y, z), ...]) or None
        The boards allocated to the job or None if not allocated.
    periphery : set([(x, y, z,\
                     :py:class:`spalloc_server.links.Links`), ...]) or None
        The links around the periphery of the job or None if not allocated.
    torus : :py:class:`spalloc_server.coordinates.WrapAround` or None
        Does the allocated set of boards have wrap-around links? None if
        not allocated.
    width, height : int or None
        The dimensions of the SpiNNaker network in the allocated boards or None
        if not allocated any boards.
    connections : {(x, y): hostname, ...} or None
        If boards are allocated, gives the mapping from chip coordinate to
        Ethernet connection hostname.
    bmp_requests_until_ready : int
        A counter incremented whenever a BMP command is started and
        decremented when the command completes. When this counter reaches
        zero, the user sets the state of the job to
        :py:class:`.JobState.ready`.
    """

    def __init__(self, _id, owner,
                 start_time=None,
                 keepalive=60.0,
                 lasthost=None,
                 state=JobState.queued,
                 power=None,
                 args=tuple(), kwargs=None,
                 allocated_machine=None,
                 boards=None,
                 periphery=None,
                 torus=None,
                 width=None,
                 height=None,
                 connections=None,
                 bmp_requests_until_ready=0):
        # pylint: disable=too-many-arguments
        self.id = _id
        self.owner = owner

        if start_time is not None:  # pragma: no branch
            self.start_time = start_time  # pragma: no cover
        else:
            now = datetime.now(utc)
            epoch = datetime(1970, 1, 1, tzinfo=utc)
            self.start_time = (now - epoch).total_seconds()

        # If None, never kill this job due to inactivity. Otherwise, stop the
        # job if the time exceeds this value. It is the allocator's
        # responsibility to update this periodically.
        self.keepalive = keepalive
        if self.keepalive is not None:
            self.keepalive_until = timestamp() + self.keepalive
        else:
            self.keepalive_until = None
        self.lasthost = lasthost

        # The current life-cycle state of the job
        self.state = state

        # False
        self.power = power

        # Arguments for the allocator
        self.args = args
        self.kwargs = dict({} if kwargs is None else kwargs)

        # The hardware allocated to this job (if any)
        self.allocated_machine = allocated_machine
        self.boards = boards
        self.periphery = periphery
        self.torus = torus
        self.width = width
        self.height = height

        # IP address lookup for allocated boards
        self.connections = connections

        # The number of BMP requests which must complete before this job may
        # return to the ready state.
        self.bmp_requests_until_ready = bmp_requests_until_ready

    def update_keepalive(self, host):
        if host is not None:
            self.lasthost = host
        if self.keepalive is not None:
            self.keepalive_until = timestamp() + self.keepalive<|MERGE_RESOLUTION|>--- conflicted
+++ resolved
@@ -977,17 +977,13 @@
                     # Job timed out, destroy it
                     self.destroy_job(None, job.id, "Job timed out.")
 
-<<<<<<< HEAD
     def check_free(self):
         """ Check for freed machines that are now available
         """
         with self._lock:
             self._job_queue.check_free()
 
-    def _bmp_on_request_complete(self, job, what, success, reason=None):
-=======
     def _bmp_on_request_complete(self, job, success, reason=None):
->>>>>>> 8d3b938b
         """ Callback function called by an AsyncBMPController when it completes
         a previously issued request.
 
