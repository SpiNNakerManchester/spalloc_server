"""A high-level control interface for scheduling and allocating jobs and
managing hardware in a collection of SpiNNaker machines.
"""

import threading

from enum import IntEnum

from collections import namedtuple, OrderedDict, defaultdict

from functools import partial

from six import itervalues, iteritems

import time

from datetime import datetime

from pytz import utc

<<<<<<< HEAD
from spinn_machine.geometry import Spinn5_geometry

=======
>>>>>>> c7344479
from spalloc_server.coordinates import \
    board_to_chip, chip_to_board, triad_dimensions_to_chips, WrapAround
from spalloc_server.job_queue import JobQueue
from spalloc_server.async_bmp_controller import AsyncBMPController
from spinn_machine.spinnaker_triad_geometry import SpiNNakerTriadGeometry


class Controller(object):
    """An object which allocates jobs to machines and manages said machines'
    hardware.

    This object is intended to form the core of a server which manages the
    queueing and execution of jobs on several SpiNNaker machines at once using
    a :py:class:`~spalloc_server.job_queue.JobQueue` and interacts with
    the hardware of said machines using
    :py:class:`~spalloc_server.async_bmp_controller.AsyncBMPController`.

    'Jobs' may be created using the :py:meth:`.create_job` and are allocated a
    unique ID. Jobs are then queued, allocated and destroyed according to
    machine availability and user intervention. The state of a job may be
    queried using methods such as :py:meth:`.get_job_state`. When a job changes
    state it is added to the :py:attr:`.changed_jobs` set. If a job's state is
    changed due to a background process (rather than in response to calling a
    :py:class:`.Controller` method), :py:attr:`.on_background_state_change` is
    called.

    :py:class:`~spalloc_server.job_queue.JobQueue` calls callbacks in
    this object when queued jobs are allocated to machines
    (:py:meth:`._job_queue_on_allocate`), allocations are freed
    (:py:meth:`._job_queue_on_free`) or cancelled without being allocated
    (:py:meth:`._job_queue_on_cancel`). These callback functions implement the
    bulk of the functionality of this object by recording state changes in
    jobs and triggering the sending of power/link commands to SpiNNaker
    machines.

    Machines may be added, modified and removed at any time by modifying the
    :py:attr:`.machines` attribute. If a machine is removed or changes
    significantly, jobs running on the machine are cancelled, otherwise
    existing jobs should continue to execute or be scheduled on any new
    machines as appropriate.

    Finally, once the controller is shut down (and outstanding BMP commands are
    flushed) using :py:meth:`.stop` and :py:meth:`.join` methods, it may be
    :py:mod:`pickled <pickle>` and later unpickled to resume operation of the
    controller from where it left off before it was shut down.

    Users should, at a regular interval call :py:meth:`.destroy_timed_out_jobs`
    in order to destroy any queued or running jobs which have not been kept
    alive recently enough.

    Unless otherwise indicated, all methods are thread safe.

    Attributes
    ----------
    max_retired_jobs : int
        Maximum number of retired jobs to retain the state of.
    machines : {name: \
            :py:class:`~spalloc_server.configuration.Machine`, ...} \
            or similar OrderedDict
        Defines the machines now available to the controller.
    changed_jobs : set([job_id, ...])
        The set of job_ids whose state has changed since the last time this set
        was accessed. Reading this value clears it.
    changed_machines : set([machine_name, ...])
        The set of machine names whose state has changed since the last time
        this set was accessed. Reading this value clears it. For example,
        machines are marked as changed if their tags are changed, if they are
        added or removed or if a job is allocated or freed on them.
    on_background_state_change : function() or None
        A function which is called (from any thread) when any state changes
        occur in a background process and not as a direct result of calling a
        method of the controller.

        The callback function *must not* call any methods of the controller
        object.

        Note that this attribute is not pickled and unpicking a controller sets
        this attribute to None.
    """

    def __init__(self, next_id=1, max_retired_jobs=1200,
                 on_background_state_change=None):
        """
        Parameters
        ----------
        next_id : int, optional
            The next Job ID to assign
        max_retired_jobs : int, optional
            See attribute of same name.
        on_background_state_change : function, optional
            See attribute of same name.
        """
        # The next job ID to assign
        self._next_id = next_id

        self._on_background_state_change = on_background_state_change

        # The job queue which manages the scheduling and
        # allocation of all jobs.
        self._job_queue = JobQueue(self._job_queue_on_allocate,
                                   self._job_queue_on_free,
                                   self._job_queue_on_cancel)

        # The machines available.
        # {name: Machine, ...}
        self._machines = OrderedDict()

        # The jobs which are currently queued or allocated.
        # {id: _Job, ...}
        self._jobs = OrderedDict()

        # Stores the reasons that jobs have been destroyed, e.g. freed or
        # killed. This may be periodically cleared. Up to
        # _max_retired_jobs jobs are retained (after which their
        # entry in this dict is removed).
        # {id: reason, ...}
        self._max_retired_jobs = max_retired_jobs
        self._retired_jobs = OrderedDict()

        # Underlying sets containing changed jobs and machines
        self._changed_jobs = set()
        self._changed_machines = set()

        # All the attributes set below are "dynamic state" and cannot be
        # pickled. They are initialised by calling to _init_dynamic_state and
        # cleared by calling _del_dynamic_state.

        # The lock which must be held when manipulating any internal state
        self._lock = None

        # The connections to BMPs in the system.
        # {machine_name: {(c, f): AsyncBMPController, ...}, ...}
        self._bmp_controllers = None

        self._init_dynamic_state()

    def __getstate__(self):
        """Called when pickling this object.

        This object may only be pickled once :py:meth:`.stop` and
        :py:meth:`.join` have returned.
        """
        state = self.__dict__.copy()

        # Do not keep the reference to any state-change callbacks
        state["_on_background_state_change"] = None

        # Do not keep references to unpickleable dynamic state
        state["_bmp_controllers"] = None
        state["_lock"] = None

        return state

    def __setstate__(self, state):
        """Called when unpickling this object.

        Note that though the object must be pickled when stopped, the unpickled
        object will start running immediately.
        """
        self.__dict__.update(state)

        # Restore callback function pointers in JobQueue (removed by JobQueue
        # when pickling as Python 2.7 cannot reliably pickle method
        # references).
        self._job_queue.on_allocate = self._job_queue_on_allocate
        self._job_queue.on_free = self._job_queue_on_free
        self._job_queue.on_cancel = self._job_queue_on_cancel

        self._init_dynamic_state()

    def stop(self):
        """Request that all background threads stop.

        This will cause all outstanding BMP commands to be flushed.

        .. warning::

            Apart from :py:meth:`.join`, no methods of this controller object
            may be called once this method has been called.

        See Also
        --------
        join: to wait for the threads to actually terminate.
        """
        # Stop the BMP controllers
        for machine in self._machines:
            for controller in itervalues(self._bmp_controllers[machine]):
                controller.stop()

    def join(self):
        """Block until all background threads have halted and all queued BMP
        commands completed.
        """
        # Wait for the BMP controller threads
        for controllers in itervalues(self._bmp_controllers):
            for controller in itervalues(controllers):
                controller.join()

    @property
    def on_background_state_change(self):
        with self._lock:
            return self._on_background_state_change

    @on_background_state_change.setter
    def on_background_state_change(self, value):
        with self._lock:
            self._on_background_state_change = value

    @property
    def max_retired_jobs(self):
        with self._lock:
            return self._max_retired_jobs

    @max_retired_jobs.setter
    def max_retired_jobs(self, value):
        with self._lock:
            self._max_retired_jobs = value
            while len(self._retired_jobs) > self._max_retired_jobs:
                self._retired_jobs.pop(next(iter(self._retired_jobs)))

    @property
    def machines(self):
        with self._lock:
            return self._machines.copy()

    @machines.setter
    def machines(self, machines):
        """Update the set of machines available to the controller.

        Attempt to update the information about available machines without
        destroying jobs where possible. Machines are matched with existing
        machines by name and are only recreated if dimensions or connectivity
        information is altered.

        Note that changing the tags, set of dead boards or set of dead links
        does not destroy any already-allocated jobs but will influence new
        ones.

        This function blocks while any removed machine's BMP controllers
        are shut down. This helps prevent collisions e.g. when renaming a
        machine.

        Parameters
        ----------
        machines : {name: \
                :py:class:`~spalloc_server.configuration.Machine`, \
                ...} or similar OrderedDict
            Defines the machines now available to the controller.
        """
        shut_down_controllers = list()
        with self._lock:
            before = set(self._machines)
            after = set(machines)

            # Match old machines with new ones by name
            added = after - before
            removed = before - after
            changed = before.intersection(after)

            # Filter the set of 'changed' machines, ignoring machines which
            # have not changed and marking machines with major changes for
            # re-creation.
            for name in changed.copy():
                old = self._machines[name]
                new = machines[name]
                if old == new:
                    # Machine has not changed, ignore it
                    changed.remove(name)
                elif (old.name != new.name or  # Not really needed
                      old.width != new.width or
                      old.height != new.height or
                      old.board_locations != new.board_locations or
                      old.bmp_ips != new.bmp_ips or
                      old.spinnaker_ips != new.spinnaker_ips):
                    # Machine has changed in a major way, recreate it
                    changed.remove(name)
                    removed.add(name)
                    added.add(name)

            # Make all changes to the job queue atomically to prevent jobs
            # getting scheduled on machines which then immediately change.
            with self._job_queue:
                # Remove all removed machines, accumulating a list of all the
                # AsyncBMPControllers which have been shut down.
                for name in removed:
                    # Remove the machine from the queue causing all jobs
                    # allocated on it to be freed and all boards powered down.
                    self._job_queue.remove_machine(name)

                    # Remove the board and its BMP connections
                    old = self._machines.pop(name)
                    shut_down_controllers.extend(
                        itervalues(self._bmp_controllers.pop(name)))

                # Shut-down the now defunct controllers
                for controller in shut_down_controllers:
                    controller.stop()

                def wait_for_old_controllers_to_shutdown():
                    # All new BMPControllers must wait for all the old
                    # controllers to shut-down first
                    for controller in shut_down_controllers:
                        controller.join()

                # Update changed machines
                for name in changed:
                    new = machines[name]
                    self._job_queue.modify_machine(name,
                                                   tags=new.tags,
                                                   dead_boards=new.dead_boards,
                                                   dead_links=new.dead_links)
                    self._machines[name] = new

                # Add new machines
                for name in added:
                    new = machines[name]

                    self._machines[name] = new
                    self._create_machine_bmp_controllers(
                        new, wait_for_old_controllers_to_shutdown)
                    self._job_queue.add_machine(name,
                                                width=new.width,
                                                height=new.height,
                                                tags=new.tags,
                                                dead_boards=new.dead_boards,
                                                dead_links=new.dead_links)

                # Re-order machines to match the specification
                for name in machines:
                    # Python 2.7 does not have move_to_end
                    m = self._machines.pop(name)
                    self._machines[name] = m

                    self._job_queue.move_machine_to_end(name)

            # Mark all effected machines as changed
            self._changed_machines.update(added)
            self._changed_machines.update(changed)
            self._changed_machines.update(removed)

    @property
    def changed_jobs(self):
        with self._lock:
            changed_jobs = self._changed_jobs
            self._changed_jobs = set()
            return changed_jobs

    @property
    def changed_machines(self):
        with self._lock:
            changed_machines = self._changed_machines
            self._changed_machines = set()
            return changed_machines

    def create_job(self, *args, **kwargs):
        """Create a new job (i.e. allocation of boards).

        This function is a wrapper around
        :py:meth:`JobQueue.create_job()
        <spalloc_server.job_queue.JobQueue.create_job>` which
        automatically selects (and returns) a new job_id. As such, the
        following *additional* (keyword) arguments are accepted:

        Parameters
        ----------
        owner : str
            **Required.** The name of the owner of this job.
        keepalive : float or None
            *Optional.* The maximum number of seconds which may elapse between
            a query on this job before it is automatically destroyed. If None,
            no timeout is used. (Default: 60.0)

        Returns
        -------
        job_id : int
            The Job ID assigned to the job.
        """
        # Extract non-allocator arguments
        owner = kwargs.pop("owner")
        keepalive = kwargs.pop("keepalive")

        with self._lock:
            # Generate a job ID
            job_id = self._next_id
            self._next_id += 1

            kwargs["job_id"] = job_id

            # Create job and begin attempting to allocate it
            job = _Job(id=job_id, owner=owner,
                       keepalive=keepalive,
                       args=args, kwargs=kwargs)
            self._jobs[job_id] = job
            self._job_queue.create_job(*args, **kwargs)

            self._changed_jobs.add(job_id)

            return job_id

    def job_keepalive(self, job_id):
        """Reset the keepalive timer for the specified job.

        Note all other job-specific functions implicitly call this method.
        """
        with self._lock:
            job = self._jobs.get(job_id, None)
            if job is not None and job.keepalive is not None:
                job.keepalive_until = time.time() + job.keepalive

    def get_job_state(self, job_id):
        """Poll the state of a running job.

        Returns
        -------
        :py:class:`.JobStateTuple`
        """
        with self._lock:
            self.job_keepalive(job_id)

            job = self._jobs.get(job_id)
            if job is not None:
                # Job is live
                state = job.state
                power = job.power
                keepalive = job.keepalive
                reason = None
                start_time = job.start_time
            elif job_id in self._retired_jobs:
                # Job has been destroyed at some point
                state = JobState.destroyed
                power = None
                keepalive = None
                reason = self._retired_jobs[job_id]
                start_time = None
            else:
                # Job ID not recognised
                state = JobState.unknown
                power = None
                keepalive = None
                reason = None
                start_time = None

            return JobStateTuple(state, power, keepalive, reason, start_time)

    def get_job_machine_info(self, job_id):
        """Get information about the machine the job has been allocated.

        Returns
        -------
        :py:class:`.JobMachineInfoTuple`
        """
        with self._lock:
            self.job_keepalive(job_id)

            job = self._jobs.get(job_id, None)
            if job is not None and job.boards is not None:
                return JobMachineInfoTuple(
                    job.width, job.height,
                    job.connections,
                    job.allocated_machine.name,
                    job.boards)
            else:
                # Job doesn't exist or no boards allocated yet
                return JobMachineInfoTuple(None, None, None, None, None)

    def power_on_job_boards(self, job_id):
        """Power on (or reset if already on) boards associated with a job."""
        with self._lock:
            self.job_keepalive(job_id)

            job = self._jobs.get(job_id)
            if job is not None and job.boards is not None:
                self._set_job_power_and_links(
                    job, power=True, link_enable=False)

    def power_off_job_boards(self, job_id):
        """Power off boards associated with a job."""
        with self._lock:
            self.job_keepalive(job_id)

            job = self._jobs.get(job_id)
            if job is not None and job.boards is not None:
                self._set_job_power_and_links(
                    job, power=False, link_enable=None)

    def destroy_job(self, job_id, reason=None):
        """Destroy a job.

        When the job is finished, or to terminate it early, this function
        releases any resources consumed by the job and removes it from any
        queues.

        Parameters
        ----------
        reason : str or None, optional
            A human-readable string describing the reason for the
            job's destruction.
        """
        with self._lock:
            job = self._jobs.get(job_id, None)
            if job is not None:
                # Free the boards used by the job (the JobQueue will then call
                # _job_queue_on_free which will trigger power-down and removal
                # of the job from self._jobs).
                self._job_queue.destroy_job(job_id, reason)

    def list_jobs(self):
        """Enumerate all current jobs.

        Returns
        -------
        jobs : [:py:class`.JobTuple`, ...]
            A list of allocated/queued jobs in order of creation from oldest
            (first) to newest (last).
        """
        with self._lock:
            job_list = []
            for job in itervalues(self._jobs):
                # Strip "job_id" which is only used internally
                kwargs = {k: v for k, v in iteritems(job.kwargs)
                          if k != "job_id"}

                # Machine may not exist
                allocated_machine_name = None
                if job.allocated_machine is not None:
                    allocated_machine_name = job.allocated_machine.name

                job_list.append(JobTuple(
                    job.id, job.owner, job.start_time, job.keepalive,
                    job.state, job.power, job.args, kwargs,
                    allocated_machine_name, job.boards))

            return job_list

    def list_machines(self):
        """Enumerates all machines known to the system.

        Returns
        -------
        machines : [:py:class:`.MachineTuple`, ...]
            The list of machines known to the system in order of priority from
            highest (first) to lowest (last).
        """
        with self._lock:
            return [
                MachineTuple(machine.name, machine.tags,
                             machine.width, machine.height,
                             machine.dead_boards, machine.dead_links)
                for machine in itervalues(self._machines)
            ]

    def get_board_position(self, machine_name, x, y, z):
        """Get the physical location of a specified board.

        Parameters
        ----------
        machine_name : str
            The name of the machine containing the board.
        x, y, z : int
            The logical board location within the machine.

        Returns
        -------
        (cabinet, frame, board) or None
            The physical location of the board at the specified location or
            None if the machine/board are not recognised.
        """
        with self._lock:
            machine = self._machines.get(machine_name, None)
            if machine is None:
                return None
            return machine.board_locations.get((x, y, z), None)

    def get_board_at_position(self, machine_name, cabinet, frame, board):
        """Get the logical location of a board at the specified physical
        location.

        Parameters
        ----------
        machine_name : str
            The name of the machine containing the board.
        cabinet, frame, board : int
            The physical board location within the machine.

        Returns
        -------
        (x, y, z) or None
            The logical location of the board at the specified location or None
            if the machine/board are not recognised.
        """
        with self._lock:
            machine = self._machines.get(machine_name, None)
            if machine is None:
                return None
            # NB: Assuming this function is only called very rarely,
            # constructing and maintaining a reverse lookup is not worth
            # the trouble so instead we just search.
            for (x, y, z), (c, f, b) in iteritems(machine.board_locations):
                if (c, f, b) == (cabinet, frame, board):
                    return (x, y, z)
            else:
                # No board found
                return None

<<<<<<< HEAD
    # Workaround: spinn5_chip_coord (until at least Rig 0.13.2) returns
    # numpy integer types which are not JSON serialiseable.
    def _chip_coord(self, chip_x, chip_y):
        return Spinn5_geometry.chip_coord(chip_x, chip_y)
=======
    def _job_for_location(self, machine, x, y, z):
        """"Determine what job is running on the given board."""
        for job_id, job in iteritems(self._jobs):
            # NB: If machine is defined, boards must also be defined.
            if (job.allocated_machine == machine and (x, y, z) in job.boards):
                return job_id, job
        # No job is allocated to the board
        return None, None
>>>>>>> c7344479

    def _where_is_by_logical_triple(self, machine_name, x, y, z):
        """Helper for :py:meth:`.where_is()`"""
        with self._lock:
            # Get the actual Machine
            machine = self._machines.get(machine_name, None)
            if machine is None:
                return None

            chip_x, chip_y = board_to_chip(x, y, z)

            # Compensate chip coordinates for wrap-around
            chip_w, chip_h = triad_dimensions_to_chips(
                machine.width, machine.height, WrapAround.both)
            chip_x %= chip_w
            chip_y %= chip_h

            # Determine the chip within the board
            board_chip = SpiNNakerTriadGeometry.get_spinn5_geometry()\
                .get_local_chip_coordinate(chip_x, chip_y)

            # Determine the logical board coordinates (and compensate for
            # wrap-around)
            x, y, z = chip_to_board(chip_x, chip_y, chip_w, chip_h)

            # Determine the board's physical location (fail if board does not
            # exist)
            cfb = machine.board_locations.get((x, y, z), None)
            if cfb is None:  # pragma: no cover
                return None
            cabinet, frame, board = cfb

            # Determine what job is running on that board
            job_id, job = self._job_for_location(machine, x, y, z)

            return {
                "machine": machine_name,
                "logical": (x, y, z),
                "physical": (cabinet, frame, board),
                "chip": (chip_x, chip_y),
                "board_chip": board_chip,
                "job_id": job_id,
                "job_chip": self._get_job_chip(job, x, y, z, board_chip)
            }

    def _where_is_by_physical_triple(self, machine_name, cabinet, frame,
                                     board):
        """Helper for :py:meth:`.where_is()`"""
        with self._lock:
            # Get the actual Machine
            machine = self._machines.get(machine_name, None)
            if machine is None:
                return None

            xyz = self.get_board_at_position(machine_name, cabinet, frame,
                                             board)
            if xyz is None:
                return None
            chip_x, chip_y = board_to_chip(*xyz)

            # Compensate chip coordinates for wrap-around
            chip_w, chip_h = triad_dimensions_to_chips(
                machine.width, machine.height, WrapAround.both)
            chip_x %= chip_w
            chip_y %= chip_h

            # Determine the chip within the board
            board_chip = SpiNNakerTriadGeometry.get_spinn5_geometry()\
                .get_local_chip_coordinate(chip_x, chip_y)

            # Determine the logical board coordinates (and compensate for
            # wrap-around)
            x, y, z = chip_to_board(chip_x, chip_y, chip_w, chip_h)

            # Determine the board's physical location (fail if board does not
            # exist)
            cfb = machine.board_locations.get((x, y, z), None)
            if cfb is None:  # pragma: no cover
                return None
            cabinet, frame, board = cfb

            # Determine what job is running on that board
            job_id, job = self._job_for_location(machine, x, y, z)

            return {
                "machine": machine_name,
                "logical": (x, y, z),
                "physical": (cabinet, frame, board),
                "chip": (chip_x, chip_y),
                "board_chip": board_chip,
                "job_id": job_id,
                "job_chip": self._get_job_chip(job, x, y, z, board_chip)
            }

    def _where_is_by_chip_coordinate(self, machine_name, chip_x, chip_y):
        """Helper for :py:meth:`.where_is()`"""
        with self._lock:
            # Get the actual Machine
            machine = self._machines.get(machine_name, None)
            if machine is None:
                return None

            # Compensate chip coordinates for wrap-around
            chip_w, chip_h = triad_dimensions_to_chips(
                machine.width, machine.height, WrapAround.both)
            chip_x %= chip_w
            chip_y %= chip_h

            # Determine the chip within the board
            board_chip = SpiNNakerTriadGeometry.get_spinn5_geometry()\
                .get_local_chip_coordinate(chip_x, chip_y)

            # Determine the logical board coordinates (and compensate for
            # wrap-around)
            x, y, z = chip_to_board(chip_x, chip_y, chip_w, chip_h)

            # Determine the board's physical location (fail if board does not
            # exist)
            cfb = machine.board_locations.get((x, y, z), None)
            if cfb is None:
                return None
            cabinet, frame, board = cfb

            # Determine what job is running on that board
            job_id, job = self._job_for_location(machine, x, y, z)

            return {
                "machine": machine_name,
                "logical": (x, y, z),
                "physical": (cabinet, frame, board),
                "chip": (chip_x, chip_y),
                "board_chip": board_chip,
                "job_id": job_id,
                "job_chip": self._get_job_chip(job, x, y, z, board_chip)
            }

    def _where_is_by_job_chip_coordinate(self, job_id, chip_x, chip_y):
        """Helper for :py:meth:`.where_is()`"""
        with self._lock:
            # Covert from job-relative chip location
            job = self._jobs.get(job_id, None)
            if job is None or job.boards is None:
                return None
            machine_name = job.allocated_machine.name
            job_x, job_y, job_z = map(min, zip(*job.boards))
            dx, dy = board_to_chip(job_x, job_y, job_z)
            chip_x += dx
            chip_y += dy

            # Get the actual Machine
            machine = self._machines.get(machine_name, None)
            if machine is None:  # pragma: no cover
                return None

            # Compensate chip coordinates for wrap-around
            chip_w, chip_h = triad_dimensions_to_chips(
                machine.width, machine.height, WrapAround.both)
            chip_x %= chip_w
            chip_y %= chip_h

            # Determine the chip within the board
            board_chip = SpiNNakerTriadGeometry.get_spinn5_geometry()\
                .get_local_chip_coordinate(chip_x, chip_y)

            # Determine the logical board coordinates (and compensate for
            # wrap-around)
            x, y, z = chip_to_board(chip_x, chip_y, chip_w, chip_h)

            # Determine the board's physical location (fail if board does not
            # exist)
            cfb = machine.board_locations.get((x, y, z), None)
            if cfb is None:
                return None
            cabinet, frame, board = cfb

            # Determine what job is running on that board
            found_job_id, job = self._job_for_location(machine, x, y, z)

            # Make sure the board found is actually running that job (this
            # won't be the case, e.g. if a user specifies a board within their
            # machine which is actually dead or allocated to a neighbouring
            # job)
            if found_job_id != job_id:
                return None

            return {
                "machine": machine_name,
                "logical": (x, y, z),
                "physical": (cabinet, frame, board),
                "chip": (chip_x, chip_y),
                "board_chip": board_chip,
                "job_id": job_id,
                "job_chip": self._get_job_chip(job, x, y, z, board_chip)
            }

    def _get_job_chip(self, job, x, y, z, board_chip):
        if job is None:
            return None
        board_chip_x, board_chip_y = board_chip

        # Determine the board coordinate within the job
        job_x, job_y, job_z = map(min, zip(*job.boards))
        job_x = x - job_x
        job_y = y - job_y
        job_z = z - job_z

        # Turn that into a chip coordinate and wrap-around according to the
        # boards actually available in the allocated machine
        job_chip_x, job_chip_y = board_to_chip(job_x, job_y, job_z)
        return ((job_chip_x + board_chip_x) % job.width,
                (job_chip_y + board_chip_y) % job.height)

    def where_is(self, **kwargs):
        """Find out where a SpiNNaker board or chip is located, logically and
        physically.

        May be called in one of the following styles::

            >>> # Query by logical board coordinate within a machine.
            >>> where_is(machine=..., x=..., y=..., z=...)

            >>> # Query by physical board location within a machine.
            >>> where_is(machine=..., cabinet=..., frame=..., board=...)

            >>> # Query by chip coordinate (as if the machine were booted as
            >>> # one large machine).
            >>> where_is(machine=..., chip_x=..., chip_y=...)

            >>> # Query by chip coordinate, within the boards allocated to a
            >>> # job.
            >>> where_is(job_id=..., chip_x=..., chip_y=...)

        Returns
        -------
        {"machine": ..., "logical": ..., "physical": ..., "chip": ..., \
                "board_chip": ..., "job_chip": ..., "job_id": ...} or None
            If a board exists at the supplied location, a dictionary giving the
            location of the board/chip, supplied in a number of alternative
            forms. If the supplied coordinates do not specify a specific chip,
            the chip coordinates given are those of the Ethernet connected chip
            on that board.

            If no board exists at the supplied position, None is returned
            instead.

            ``machine`` gives the name of the machine containing the board.

            ``logical`` the logical board coordinate, (x, y, z) within the
            machine.

            ``physical`` the physical board location, (cabinet, frame, board),
            within the machine.

            ``chip`` the coordinates of the chip, (x, y), if the whole machine
            were booted as a single machine.

            ``board_chip`` the coordinates of the chip, (x, y), within its
            board.

            ``job_id`` is the job ID of the job currently allocated to the
            board identified or None if the board is not allocated to a job.

            ``job_chip`` the coordinates of the chip, (x, y), within its
            job, if a job is allocated to the board or None otherwise.
        """
        # Internally, we normalise the input coordinate into:
        #
        #     machine_name, chip_x, chip_y
        #
        # and then convert this back into all the output formats required.
        # At various points, if we encounter a board/job/chip which doesn't
        # exist we'll drop out.

        keywords = set(kwargs)
        if keywords == set("machine x y z".split()):
            return self._where_is_by_logical_triple(kwargs["machine"],
                                                    kwargs["x"], kwargs["y"],
                                                    kwargs["z"])
        elif keywords == set("machine cabinet frame board".split()):
            return self._where_is_by_physical_triple(kwargs["machine"],
                                                     kwargs["cabinet"],
                                                     kwargs["frame"],
                                                     kwargs["board"])
        elif keywords == set("machine chip_x chip_y".split()):
            return self._where_is_by_chip_coordinate(kwargs["machine"],
                                                     kwargs["chip_x"],
                                                     kwargs["chip_y"])
        elif keywords == set("job_id chip_x chip_y".split()):
            return self._where_is_by_job_chip_coordinate(kwargs["job_id"],
                                                         kwargs["chip_x"],
                                                         kwargs["chip_y"])
        else:
            raise TypeError(
                "Invalid arguments: {}".format(", ".join(keywords)))

    def destroy_timed_out_jobs(self):
        """Destroy any jobs which have timed out."""
        with self._lock:
            now = time.time()
            for job in list(itervalues(self._jobs)):
                if (job.keepalive is not None and
                        job.keepalive_until < now):
                    # Job timed out, destroy it
                    self.destroy_job(job.id, "Job timed out.")

    def _bmp_on_request_complete(self, job, success):
        """Callback function called by an AsyncBMPController when it completes
        a previously issued request.

        This function sets the specified Job's state to JobState.ready when
        this function has been called job.bmp_requests_until_ready times.

        This function should be passed partially-called with the job the
        callback is associated it.

        Parameters
        ----------
        job : :py:class:`._Job`
            The job whose state should be set. (To be defined by wrapping this
            method in a partial).
        success : bool
            Command success indicator provided by the AsyncBMPController.
        """
        with self._lock:
            # If a BMP command failed, cancel the job
            if not success:
                self.destroy_job(job.id, "Machine configuration failed, " +
                                 "please try again later.")

            # Count down the number of outstanding requests before the job is
            # ready
            job.bmp_requests_until_ready -= 1
            assert job.bmp_requests_until_ready >= 0
            if job.bmp_requests_until_ready == 0:
                job.state = JobState.ready

                # Report state changes for jobs which are still running
                if job.id in self._jobs:
                    self._changed_jobs.add(job.id)
                    if self._on_background_state_change is not None:
                        self._on_background_state_change()

    def _set_job_power_and_links(self, job, power, link_enable=None):
        """Power on/off and configure links for the boards associated with a
        specific job.

        Parameters
        ----------
        job : :py:class:`._Job`
            The job whose boards should be controlled.
        power : bool
            The power state to apply to the boards. True = on, False = off.
        link_enable : bool or None, optional
            Whether to enable (True) or disable (False) peripheral links or
            leave them unchanged (None).
        """
        with self._lock:
            machine = job.allocated_machine

            on_done = partial(self._bmp_on_request_complete, job)

            # Group commands by the frame they interact with to allow all
            # commands within a frame to be sent atomically
            frame_commands = defaultdict(list)

            controllers = self._bmp_controllers[machine.name]

            # Power commands
            job.bmp_requests_until_ready += len(job.boards)
            for xyz in job.boards:
                c, f, b = machine.board_locations[xyz]
                controller = controllers[(c, f)]
                frame_commands[controller].append(
                    partial(controller.set_power, b, power, on_done))

            # Link state commands
            if link_enable is not None:
                job.bmp_requests_until_ready += len(job.periphery)
                for x, y, z, link in job.periphery:
                    c, f, b = machine.board_locations[(x, y, z)]
                    controller = controllers[(c, f)]
                    frame_commands[controller].append(
                        partial(controller.set_link_enable,
                                b, link, link_enable, on_done))

            # Send power/link commands atomically for each frame
            for controller, commands in iteritems(frame_commands):
                with controller:
                    for command in commands:
                        command()

            # Update job state
            job.state = JobState.power
            job.power = power
            self._changed_jobs.add(job.id)

    def _job_queue_on_allocate(self, job_id, machine_name, boards,
                               periphery, torus):
        """Called when a job is successfully allocated to a machine."""
        with self._lock:
            # Update job metadata
            job = self._jobs[job_id]
            job.allocated_machine = self._machines[machine_name]
            job.boards = boards
            job.periphery = periphery
            job.torus = torus
            self._changed_jobs.add(job.id)
            self._changed_machines.add(machine_name)

            # Compute dimensions of machine the job will run on. Note that the
            # formulae used below for converting from board to chip coordinates
            # is only valid when either 'oz' is zero or only a single board is
            # allocated. Since we only allocate multi-board regions by the
            # triad this will be the case.
            ox, oy, oz = min(job.boards)  # Origin
            bx, by, _ = max(job.boards)  # Top-right bound

            # Get system bounds in chips
            if len(job.boards) > 1:
                job.width, job.height = triad_dimensions_to_chips((bx-ox) + 1,
                                                                  (by-oy) + 1,
                                                                  job.torus)
            else:
                # Special case: single board allocations are always 8x8
                job.width = job.height = 8

            # Get SpiNNaker chip Ethernet IPs (enumerated in terms of chip
            # coordinates)
            job.connections = {
                board_to_chip(x-ox, y-oy, z-oz):
                job.allocated_machine.spinnaker_ips[(x, y, z)]
                for (x, y, z) in job.boards
            }

            # Initialise the boards
            self.power_on_job_boards(job_id)

    def _job_queue_on_free(self, job_id, reason):
        """Called when a job is freed."""
        self._changed_machines.add(self._jobs[job_id].allocated_machine.name)
        self._teardown_job(job_id, reason)

    def _job_queue_on_cancel(self, job_id, reason):
        """Called when a job is cancelled before having been allocated."""
        self._teardown_job(job_id, "Cancelled: {}".format(reason or ""))

    def _teardown_job(self, job_id, reason):
        """Called once job has been removed from the JobQueue.

        Powers down any hardware in use and finally removes the job from _jobs.
        """
        with self._lock:
            job = self._jobs.pop(job_id)
            self._retired_jobs[job_id] = reason
            self._changed_jobs.add(job.id)

            # Keep the number of retired jobs limited to prevent
            # accumulating memory consumption forever.
            if len(self._retired_jobs) > self._max_retired_jobs:
                self._retired_jobs.pop(next(iter(self._retired_jobs)))

            # Power-down any boards that were in use
            if job.boards is not None:
                self._set_job_power_and_links(job, power=False)

    def _create_machine_bmp_controllers(self, machine, on_thread_start=None):
        """Create BMP controllers for a machine."""
        with self._lock:
            controllers = {}
            for (c, f), hostname in iteritems(machine.bmp_ips):
                controllers[(c, f)] = AsyncBMPController(
                    hostname, on_thread_start)
            self._bmp_controllers[machine.name] = controllers

    def _init_dynamic_state(self):
        """Initialise all dynamic (non-pickleable) state.

        Specifically:

        * Creates the global controller lock
        * Creates connections to BMPs.
        * Reset keepalive_until on all existing jobs (e.g. allowing remote
          devices a chance to reconnect before terminating their jobs).
        """
        # Recreate the lock
        assert self._lock is None
        self._lock = threading.RLock()

        with self._lock:
            # Create connections to BMPs
            assert self._bmp_controllers is None
            self._bmp_controllers = {}
            for machine in itervalues(self._machines):
                self._create_machine_bmp_controllers(machine)

            # Reset keepalives to allow remote clients time to reconnect
            for job_id in self._jobs:
                self.job_keepalive(job_id)


class JobState(IntEnum):
    """All the possible states that a job may be in."""

    unknown = 0
    """The job ID requested was not recognised"""

    queued = 1
    """The job is waiting in a queue for a suitable machine"""

    power = 2
    """The boards allocated to the job are currently being powered on or
    powered off.
    """

    ready = 3
    """The job has been allocated boards and the boards are not currently
    powering on or powering off.
    """

    destroyed = 4
    """The job has been destroyed"""


class JobStateTuple(namedtuple("JobStateTuple",
                               "state,power,keepalive,reason,start_time")):
    """Tuple describing the state of a particular job, returned by
    :py:meth:`.Controller.get_job_state`.

    Parameters
    ----------
    state : :py:class:`.JobState`
        The current state of the queried job.
    power : bool or None
        If job is in the ready or power states, indicates whether the boards
        are power{ed,ing} on (True), or power{ed,ing} off (False). In other
        states, this value is None.
    keepalive : float or None
        The Job's keepalive value: the number of seconds between queries
        about the job before it is automatically destroyed. None if no
        timeout is active (or when the job has been destroyed).
    reason : str or None
        If the job has been destroyed, this may be a string describing the
        reason the job was terminated.
    start_time : float or None
        The Unix time (UTC) at which the job was created.
    """

    # Python 3.4 Workaround: https://bugs.python.org/issue24931
    __slots__ = tuple()


class JobMachineInfoTuple(namedtuple("JobMachineInfoTuple",
                                     "width,height,connections,"
                                     "machine_name,boards")):
    """Tuple describing the machine alloated to a job, returned by
    :py:meth:`.Controller.get_job_machine_info`.

    Parameters
    ----------
    width, height : int or None
        The dimensions of the machine in *chips* or None if no machine
        allocated.
    connections : {(x, y): hostname, ...} or None
        A dictionary mapping from SpiNNaker Ethernet-connected chip coordinates
        in the machine to hostname or None if no machine allocated.
    machine_name : str or None
        The name of the machine the job is allocated on or None if no machine
        allocated.
    boards : set([(x, y, z), ...]) or None
        The boards allocated to the job.
    """

    # Python 3.4 Workaround: https://bugs.python.org/issue24931
    __slots__ = tuple()


class JobTuple(namedtuple("JobTuple",
                          "job_id,owner,start_time,keepalive,state,power,"
                          "args,kwargs,allocated_machine_name,boards")):
    """Tuple describing a job in the list of jobs returned by
    :py:meth:`.Controller.list_jobs`.

    Parameters
    ----------
    job_id : int
        The ID of the job.
    owner : str
        The string giving the name of the Job's owner.
    start_time : float
        The time the job was created (Unix time, UTC)
    keepalive : float or None
        The maximum time allowed between queries for this job before it is
        automatically destroyed (or None if the job can remain allocated
        indefinitely).
    machine : str or None
        The name of the machine the job was specified to run on (or None if not
        specified).
    state : :py:class:`.JobState`
        The current state of the job.
    power : bool or None
        If job is in the ready or power states, indicates whether the boards
        are power{ed,ing} on (True), or power{ed,ing} off (False). In other
        states, this value is None.
    args, kwargs
        The arguments to the alloc function which specifies the type/size of
        allocation requested and the restrictions on dead boards, links and
        torus connectivity.
    allocated_machine_name : str or None
        The name of the machine the job has been allocated to run on (or None
        if not allocated yet).
    boards : set([(x, y, z), ...])
        The boards allocated to the job.
    """

    # Python 3.4 Workaround: https://bugs.python.org/issue24931
    __slots__ = tuple()


class MachineTuple(namedtuple("MachineTuple",
                              "name,tags,width,height,"
                              "dead_boards,dead_links")):
    """Tuple describing a machine in the list of machines returned by
    :py:meth:`.Controller.list_machines`.

    Parameters
    ----------
    name : str
        The name of the machine.
    tags : set(['tag', ...])
        The tags the machine has.
    width, height : int
        The dimensions of the machine in triads.
    dead_boards : set([(x, y, z), ...])
        The coordinates of known-dead boards.
    dead_links : set([(x, y, z, :py:class:`spalloc_server.links.Links`), ...])
        The locations of known-dead links from the perspective of the sender.
        Links to dead boards may or may not be included in this list.
    """

    # Python 3.4 Workaround: https://bugs.python.org/issue24931
    __slots__ = tuple()


class _Job(object):
    """The metadata, used internally, associated with a non-destroyed job.

    Attributes
    ----------
    id : int
        The ID of the job.
    owner : str
        The job's owner.
    start_time : float
        The time the job was created (Unix time, UTC)
    keepalive : float or None
        The maximum time allowed between queries for this job before it is
        automatically destroyed (or None if the job can remain allocated
        indefinitely).
    keepalive_until : float or None
        The time at which this job will become timed out (or None if no
        timeout required).
    state : :py:class:`.JobState`
        The current state of the job.
    power : bool or None
        If job is in the ready or power states, indicates whether the boards
        are power{ed,ing} on (True), or power{ed,ing} off (False). In other
        states, this value is None.
    args, kwargs
        The arguments to the alloc function which specifies the type/size of
        allocation requested and the restrictions on dead boards, links and
        torus connectivity.
    allocated_machine : \
            :py:class:`spalloc_server.configuration.Machine` or None
        The machine the job has been allocated to run on (or None if not
        allocated yet).
    boards : set([(x, y, z), ...]) or None
        The boards allocated to the job or None if not allocated.
    periphery : set([(x, y, z,\
                     :py:class:`spalloc_server.links.Links`), ...]) or None
        The links around the periphery of the job or None if not allocated.
    torus : :py:class:`spalloc_server.coordinates.WrapAround` or None
        Does the allocated set of boards have wrap-around links? None if
        not allocated.
    width, height : int or None
        The dimensions of the SpiNNaker network in the allocated boards or None
        if not allocated any boards.
    connections : {(x, y): hostname, ...} or None
        If boards are allocated, gives the mapping from chip coordinate to
        Ethernet connection hostname.
    bmp_requests_until_ready : int
        A counter incremented whenever a BMP command is started and
        decremented when the command completes. When this counter reaches
        zero, the user sets the state of the job to
        :py:class:`.JobState.ready`.
    """

    def __init__(self, id, owner,  # @ReservedAssignment
                 start_time=None,
                 keepalive=60.0,
                 state=JobState.queued,
                 power=None,
                 args=tuple(), kwargs={},
                 allocated_machine=None,
                 boards=None,
                 periphery=None,
                 torus=None,
                 width=None,
                 height=None,
                 connections=None,
                 bmp_requests_until_ready=0):
        self.id = id
        self.owner = owner

        if start_time is not None:  # pragma: no branch
            self.start_time = start_time  # pragma: no cover
        else:
            now = datetime.now(utc)
            epoch = datetime(1970, 1, 1, tzinfo=utc)
            self.start_time = (now - epoch).total_seconds()

        # If None, never kill this job due to inactivity. Otherwise, stop the
        # job if the time exceeds this value. It is the allocator's
        # responsibility to update this periodically.
        self.keepalive = keepalive
        if self.keepalive is not None:
            self.keepalive_until = time.time() + self.keepalive
        else:
            self.keepalive_until = None

        # The current life-cycle state of the job
        self.state = state

        # False
        self.power = power

        # Arguments for the allocator
        self.args = args
        self.kwargs = kwargs

        # The hardware allocated to this job (if any)
        self.allocated_machine = allocated_machine
        self.boards = boards
        self.periphery = periphery
        self.torus = torus
        self.width = width
        self.height = height

        # IP address lookup for allocated boards
        self.connections = connections

        # The number of BMP requests which must complete before this job may
        # return to the ready state.
        self.bmp_requests_until_ready = bmp_requests_until_ready<|MERGE_RESOLUTION|>--- conflicted
+++ resolved
@@ -18,11 +18,6 @@
 
 from pytz import utc
 
-<<<<<<< HEAD
-from spinn_machine.geometry import Spinn5_geometry
-
-=======
->>>>>>> c7344479
 from spalloc_server.coordinates import \
     board_to_chip, chip_to_board, triad_dimensions_to_chips, WrapAround
 from spalloc_server.job_queue import JobQueue
@@ -627,12 +622,6 @@
                 # No board found
                 return None
 
-<<<<<<< HEAD
-    # Workaround: spinn5_chip_coord (until at least Rig 0.13.2) returns
-    # numpy integer types which are not JSON serialiseable.
-    def _chip_coord(self, chip_x, chip_y):
-        return Spinn5_geometry.chip_coord(chip_x, chip_y)
-=======
     def _job_for_location(self, machine, x, y, z):
         """"Determine what job is running on the given board."""
         for job_id, job in iteritems(self._jobs):
@@ -641,7 +630,6 @@
                 return job_id, job
         # No job is allocated to the board
         return None, None
->>>>>>> c7344479
 
     def _where_is_by_logical_triple(self, machine_name, x, y, z):
         """Helper for :py:meth:`.where_is()`"""
