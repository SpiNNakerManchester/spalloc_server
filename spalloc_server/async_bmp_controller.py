# Copyright (c) 2016 The University of Manchester
#
# Licensed under the Apache License, Version 2.0 (the "License");
# you may not use this file except in compliance with the License.
# You may obtain a copy of the License at
#
#     https://www.apache.org/licenses/LICENSE-2.0
#
# Unless required by applicable law or agreed to in writing, software
# distributed under the License is distributed on an "AS IS" BASIS,
# WITHOUT WARRANTIES OR CONDITIONS OF ANY KIND, either express or implied.
# See the License for the specific language governing permissions and
# limitations under the License.

""" Provide (basic) asynchronous control over a BMP responsible for controlling
a whole rack.
"""
import threading
import logging
from collections import namedtuple, deque
from spinnman.exceptions import SpallocException
from spinnman.transceiver import create_transceiver_from_hostname
from spinnman.model import BMPConnectionData
from spinnman.constants import SCP_SCAMP_PORT
from .links import Links
import time

# The first BMP version with FPGA register support
_BMP_VER_MIN = 2

_N_FPGA_RETRIES = 3

_N_REQUEST_TRIES = 2

_SECONDS_BETWEEN_TRIES = 15


class AsyncBMPController(object):
    """ An object which provides an asynchronous interface to a power and link
    control commands of a SpiNNaker BMP.

    Since BMP commands, particularly power-on commands, take some time to
    complete, it is desirable for them to be executed asynchronously. This
    object uses a SpiNNMan :py:class:`~spinnman.transceiver.Transceiver` object
<<<<<<< HEAD
    to communicate with a BMP.
=======
    to communicate with a BMP
>>>>>>> 33d1093d

    Power and link configuration commands are queued and executed in a
    background thread. When a command completes, a user-supplied callback is
    called.

    Sequential power commands of the same type (on/off) are coalesced into a
    single power on command. When a power command is sent, all previous link
    configuration commands queued for that board are skipped. Additionally, all
    power commands are completed before link configuration commands are carried
    out.
    """

    def __init__(self, hostname, on_thread_start=None):
        """ Start a new asynchronous BMP Controller

        Parameters
        ----------
        hostname : str
            The hostname/IP of the BMP to connect to.
        on_thread_start : function() or None
            *Optional.* A function to be called by the controller's background
            thread before it starts. This can be used to ensure proper
            sequencing/handing-over between two AsyncBMPControllers connected
            to the same machine.
        """
        self._on_thread_start = on_thread_start

        self._transceiver = create_transceiver_from_hostname(
<<<<<<< HEAD
            None, 5, bmp_connection_data=
                BMPConnectionData(hostname, [0], SCP_SCAMP_PORT))
=======
            None, 5, bmp_connection_data=[
                BMPConnectionData(ip_address=hostname,
                                  boards=[0], port_num=SCP_SCAMP_PORT)])
>>>>>>> 33d1093d
        self._hostname = hostname

        self._stop = False

        # A lock which must be held when modifying the state of this object
        self._lock = threading.RLock()

        # An event fired whenever some new interaction with the BMP is
        # required.
        self._requests_pending = threading.Event()

        # A queue of requests to be done
        self._requests = deque()

        self._thread = threading.Thread(
            target=self._run,
            name="<BMP control thread for {}>".format(hostname))
        self._thread.start()

    def __enter__(self):
        """ When used as a context manager, make requests 'atomic'.
        """
        self._lock.acquire()

    def __exit__(self, _type=None, _value=None, _traceback=None):
        self._lock.release()
        return False

    def add_requests(self, atomic_requests):
        """ Add an atomic request to be performed
        """
        with self._lock:
            assert not self._stop
            self._requests.append(atomic_requests)
            self._requests_pending.set()

    def stop(self):
        """ Stop the background thread, as soon as possible after completing\
            all queued actions.
        """
        with self._lock:
            self._stop = True
            self._requests_pending.set()

    def join(self):
        """ Wait for the thread to actually stop.
        """
        self._thread.join()

    def _good_fpga(self, board, fpga):
        fpga_id = self._transceiver.read_fpga_register(
<<<<<<< HEAD
            fpga_num=fpga, register=_FPGA_FLAG_REGISTER_ADDRESS, board=board)
=======
            fpga_num=fpga, register=_FPGA_FLAG_REGISTER_ADDRESS,
            board=board)
>>>>>>> 33d1093d
        ok = (fpga_id & _FPGA_FLAG_ID_MASK) == fpga
        if not ok:  # pragma: no cover
            logging.warning(
                "FPGA %d on board %d of %s has incorrect FPGA ID flag %d",
                fpga, board, self._hostname, fpga_id & _FPGA_FLAG_ID_MASK)
        return ok

    def _power_on_and_check(self, boards):
        # FPGAs are checked after power on - assume incorrect to start
        boards_to_power = boards
        for _try in range(_N_FPGA_RETRIES):
            # Power on - note don't need to power off if in subsequent
            # run of the loop as the BMP handles this correctly
            self._transceiver.power_on(boards=boards_to_power)

            # Check if the FPGA number is correct on each FPGA
            retry_boards = []
            for board in boards_to_power:
                # skip board if old BMP version
                vi = self._transceiver.read_bmp_version(board=board)
                if vi.version_number[0] < _BMP_VER_MIN:
                    continue

                # check each FPGA on board
                if not all(self._good_fpga(board, fpga)
                           for fpga in range(_N_FPGAS)):
                    retry_boards.append(board)

            # try again with incorrect boards only
            if not len(retry_boards):
                return
            boards_to_power = retry_boards
        raise SpallocException(
            "Could not get correct FPGA ID after {} tries".format(
                _N_FPGA_RETRIES))

    def _set_link_state(self, link, enable, board):
        """ Set the power state of a link.

        :param link: The link (direction) to set the enable-state of.
        :type link: value in Links enum
        :param state: What to set the state to. True for on, False for off.
        :type state: bool
        :param board: Which board or boards to set the link enable-state of.
        :type board: int or iterable
        """
        # skip FPGA link configuration if old BMP version
        vi = self._transceiver.read_bmp_version(board=board)
        if vi.version_number[0] < _BMP_VER_MIN:
            return

        fpga, addr = FPGA_LINK_STOP_REGISTERS[link]
        self._transceiver.write_fpga_register(
            fpga, addr, int(not enable), board=board)

    def _run(self):
        """ The background thread for interacting with the BMP.
        """
        try:
            if self._on_thread_start is not None:
                self._on_thread_start()

            while True:
                self._requests_pending.wait()

                if self._requests:
                    request = self._requests.popleft()

                    for n_tries in range(_N_REQUEST_TRIES):
                        try:
                            # Send any power on commands
                            if request.power_on_boards:
                                self._power_on_and_check(
                                    request.power_on_boards)

                            # Process link requests next
                            for link_request in request.link_requests:
                                # Set the link state, as required
                                self._set_link_state(
                                    link_request.link, link_request.enable,
                                    link_request.board)

                            # Finally send any power off commands
                            if request.power_off_boards:
                                self._transceiver.power_off(
                                    boards=request.power_off_boards)

                            # Exit the retry loop if the requests all worked
                            request.on_done(True, None)
                            break
                        except Exception as e:  # pylint: disable=broad-except
                            if n_tries + 1 == _N_REQUEST_TRIES:
                                reason = "Requests failed on BMP {}".format(
                                    self._hostname)
                                logging.exception("%s: %s", reason, str(e))
                                request.on_done(False, reason)
                                break
                            logging.exception(
                                "Retrying requests on BMP %s after %d"
                                " seconds: %s",
                                self._hostname, _SECONDS_BETWEEN_TRIES,
                                str(e))
                            time.sleep(_SECONDS_BETWEEN_TRIES)

                # If nothing left in the queues, clear the request flag and
                # break out of queue-processing loop.
                with self._lock:
                    if not self._requests:
                        self._requests_pending.clear()

                        # If we've been told to stop, actually stop the thread
                        # now
                        if self._stop:  # pragma: no branch
                            return
        except Exception:  # pragma: no cover
            # If the thread crashes something has gone wrong with this program
            # (not the machine), setting _stop will cause set_power and
            # set_link_enable to fail, hopefully propagating news of this
            # crash..
            with self._lock:
                self._stop = True
            raise

    @property
    def hostname(self):
        return self._hostname


class AtomicRequests(object):
    """ A list of requests that need to be done atomically; these are carried
        out in order of power on, link enable or disable, power off
    """

    __slots__ = [
        "_on_done",
        "_power_on_boards",
        "_power_off_boards",
        "_link_requests"
    ]

    def __init__(self, on_done):
        self._on_done = on_done
        self._power_on_boards = list()
        self._power_off_boards = list()
        self._link_requests = list()

    def power(self, board, power):
        if power:
            self._power_on_boards.append(board)
        else:
            self._power_off_boards.append(board)

    def link(self, board, link, enable):
        self._link_requests.append(LinkRequest(board, link, enable))

    @property
    def on_done(self):
        return self._on_done

    @property
    def power_on_boards(self):
        return self._power_on_boards

    @property
    def power_off_boards(self):
        return self._power_off_boards

    @property
    def link_requests(self):
        return self._link_requests


class LinkRequest(namedtuple("LinkRequest", "board link enable")):
    """ Requests that a specific board should have its power state set to a
    particular value.

    Parameters
    ----------
    board : int
        Board whose link should be blocked/unblocked
    link : :py:class:`spalloc_server.links.Link`
        The link whose state should be changed
    enable : bool
        State of the link: Enabled (True), disabled (False).
    """

    # Python 3.4 Workaround: https://bugs.python.org/issue24931
    __slots__ = tuple()


# The number of FPGAs
_N_FPGAS = 3

# The FLAG register address in the FPGAs
_FPGA_FLAG_REGISTER_ADDRESS = 0x40004

# The FPGA ID field within the FLAG register value
_FPGA_FLAG_ID_MASK = 0x3

# Gives the FPGA number and register addresses for the STOP register (which
# disables outgoing traffic on a high-speed link) for each link direction.
# https://github.com/SpiNNakerManchester/spio/tree/master/designs/spinnaker_fpgas#spi-interface
_REG_STOP_OFFSET = 0x5C
FPGA_LINK_STOP_REGISTERS = {
    Links.east: (0, 0x00000000 + _REG_STOP_OFFSET),
    Links.south: (0, 0x00010000 + _REG_STOP_OFFSET),
    Links.south_west: (1, 0x00000000 + _REG_STOP_OFFSET),
    Links.west: (1, 0x00010000 + _REG_STOP_OFFSET),
    Links.north: (2, 0x00000000 + _REG_STOP_OFFSET),
    Links.north_east: (2, 0x00010000 + _REG_STOP_OFFSET),
}<|MERGE_RESOLUTION|>--- conflicted
+++ resolved
@@ -42,11 +42,7 @@
     Since BMP commands, particularly power-on commands, take some time to
     complete, it is desirable for them to be executed asynchronously. This
     object uses a SpiNNMan :py:class:`~spinnman.transceiver.Transceiver` object
-<<<<<<< HEAD
     to communicate with a BMP.
-=======
-    to communicate with a BMP
->>>>>>> 33d1093d
 
     Power and link configuration commands are queued and executed in a
     background thread. When a command completes, a user-supplied callback is
@@ -75,14 +71,9 @@
         self._on_thread_start = on_thread_start
 
         self._transceiver = create_transceiver_from_hostname(
-<<<<<<< HEAD
-            None, 5, bmp_connection_data=
-                BMPConnectionData(hostname, [0], SCP_SCAMP_PORT))
-=======
             None, 5, bmp_connection_data=[
                 BMPConnectionData(ip_address=hostname,
                                   boards=[0], port_num=SCP_SCAMP_PORT)])
->>>>>>> 33d1093d
         self._hostname = hostname
 
         self._stop = False
@@ -134,12 +125,8 @@
 
     def _good_fpga(self, board, fpga):
         fpga_id = self._transceiver.read_fpga_register(
-<<<<<<< HEAD
-            fpga_num=fpga, register=_FPGA_FLAG_REGISTER_ADDRESS, board=board)
-=======
             fpga_num=fpga, register=_FPGA_FLAG_REGISTER_ADDRESS,
             board=board)
->>>>>>> 33d1093d
         ok = (fpga_id & _FPGA_FLAG_ID_MASK) == fpga
         if not ok:  # pragma: no cover
             logging.warning(
