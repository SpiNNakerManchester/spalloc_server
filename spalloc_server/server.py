"""A TCP server which exposes a public interface for allocating boards.

This module is essentially the 'top level' module for the functionality of the
SpiNNaker Partitioning Server, containing the :py:func:`function <.main>` which
is mapped to the ``spalloc-server`` command-line tool.
"""

from argparse import ArgumentParser
from collections import OrderedDict
from json import dumps as json, loads as dejson
import logging as log
from os import path
from pickle import dump as pickle, load as unpickle
from six import iteritems, string_types
from threading import Thread
from time import sleep

from spinn_utilities.overrides import overrides

from spalloc_server import __version__, coordinates, configuration
from spalloc_server.configuration import Configuration
from spalloc_server.controller import Controller
from spalloc_server.polling_server_core import PollingServerCore
from spalloc_server.configuration_reloader import ConfigurationReloader

BUFFER_SIZE = 1024

_COMMANDS = {}
"""A dictionary from command names to (unbound) methods of the
:py:class:`.Server` class.
"""


def spalloc_command(f):
    """Decorator which marks a class function of :py:class:`.Server` as a
    command which may be called by a client.
    """
    _COMMANDS[f.__name__] = f
    return f


class Server(PollingServerCore, ConfigurationReloader):
    """A TCP server which manages, power, partitioning and scheduling of jobs
    on SpiNNaker machines.

    Once constructed the server starts a background thread
    (:py:attr:`._server_thread`, :py:meth:`._run`) which implements the main
    server logic and handles communication with clients, monitoring of
    asynchronous board control events (e.g. board power-on completion) and
    watches the config file for changes. All members of this object are assumed
    to be accessed only from this thread while it is running. The thread is
    stopped, and its completion awaited by calling :py:meth:`.stop_and_join`,
    stopping the server.

    The server uses a :py:class:`~spalloc_server.Controller` object to
    implement scheduling, allocation and machine management functionality. This
    object is :py:mod:`pickled <pickle>` when the server shuts down in order to
    preserve the state of all managed machines (e.g. allocated jobs etc.).

    To allow the interruption of the server thread on asynchronous events from
    the Controller a :py:func:`~socket.socketpair` (:py:attr:`._notify_send`
    and :py:attr:`._notify_send`) is used which monitored along with client
    connections and config file changes.

    A number of callable commands are implemented by the server in the form of
    a subset of the :py:class:`.Server`'s methods indicated by the
    :py:func:`.spalloc_command` decorator. These may be called by a client by
    sending a line ``{"command": "...", "args": [...], "kwargs": {...}}``. If
    the function throws an exception, the client is disconnected. If the
    function returns, it is packed as a JSON line ``{"return": ...}``.
    """

    def __init__(self, config_filename, cold_start=False, port=22244):
        """
        Parameters
        ----------
        config_filename : str
            The filename of the config file for the server which describes the
            machines to be controlled.
        cold_start : bool, optional
            If False (the default), the server will attempt to restore its
            previous state, if True, the server will start from scratch.
        port : int, optional
            Which port to listen on. Defaults to 22244.
        """
        # ============ STATE THAT NEEDS TO BE ALWAYS DEFINED ============

        self._cold_start = cold_start
        self._port = port

        # Should the background thread terminate?
        self._stop = False

        # Flag for checking if the server is still alive
        self._running = False

        # Currently open sockets to clients. Once server started, should only
        # be accessed from the server thread.
        self._server_socket = None

        # The server core object that the object that is persisted
        self._controller = None

        # Buffered data received from each socket
        # {fd: buf, ...}
        self._client_buffers = {}

        # ============ SUPERCLASS INITIALISATION ============

        PollingServerCore.__init__(self)
        ConfigurationReloader.__init__(self, config_filename, self.wake)

        # ============ ACTIVE OBJECTS ============

        # The background thread in which the server will run
        self._server_thread = Thread(target=self._run, name="Server Thread")

        # The current server configuration options. Once server started, should
        # only be accessed from the server thread.
        self._configuration = Configuration()

        # Infer the saved-state location
        self._state_filename = self._get_state_filename(
            self.configuration_file)

        # Attempt to restore saved state if required
        if not self._cold_start and path.isfile(self._state_filename):
            try:
                with open(self._state_filename, "rb") as f:
                    self._controller = unpickle(f)
                log.info("Server warm-starting from %s.",
                         self._state_filename)
            except:
                # Some other error occurred during unpickling.
                log.exception(
                    "Server state could not be unpacked from %s.",
                    self._state_filename)

        # Perform cold-start if no saved state was loaded
        if self._controller is None:
            log.info("Server cold-starting.")
            self._controller = Controller()

        # Notify the background thread when something changes in the background
        # of the controller (e.g. power state changes).
        self._controller.on_background_state_change = self.wake

        # Read configuration file. This must succeed when the server is first
        # being started.
        if not self.read_config_file():
            raise Exception("Config file could not be loaded.")

        # Start the server
        self._server_thread.start()
        self._running = True

    def _get_state_filename(self, cfg):
        """How to get the name of the state file from the name of another file
        (expected to be the config file). Assumes that the config file is in a
        directory that can be written to.

        :param str cfg: The name of the file to use as a base.
        """
        # Factored out for ease of reading.
        dirname = path.dirname(cfg)
        basename = path.basename(cfg)
        filename = ".{}.state.{}".format(basename, __version__)
        return path.join(dirname, filename)

    @overrides(super_class_method=ConfigurationReloader._parse_config)
    def _parse_config(self, config_file_contents):
        g = {}
        g.update(configuration.__dict__)
        g.update(coordinates.__dict__)
        exec(config_file_contents, g)
        return g

    @overrides(super_class_method=ConfigurationReloader._validate_config)
    def _validate_config(self, parsed_config):
        new = parsed_config.get("configuration", None)
        if new is None or not isinstance(new, Configuration):
            return None
        return new

    @overrides(super_class_method=ConfigurationReloader._load_valid_config)
    def _load_valid_config(self, validated_config):
        old = self._configuration
        self._configuration = validated_config

        # Restart the server if the port or IP has changed (or if the server
        # has not yet been started...)
        if validated_config.ip != old.ip or self._server_socket is None:
            # Close all open connections
            if self._close():  # pragma: no cover
                sleep(0.25)  # Ugly hack; fully release socket now

            # Create a validated_config server socket
            self._server_socket = self._open_server_socket(
                validated_config.ip, self._port)

        # Update the controller
        self._controller.max_retired_jobs = validated_config.max_retired_jobs
        self._controller.machines = OrderedDict(
            (m.name, m) for m in validated_config.machines)

    def _close(self):
        """Close all server sockets and disconnect all client connections."""
        result = False
        if self._server_socket is not None:
            self.unregister_channel(self._server_socket)
            log.info("closing server socket")
            self._server_socket.close()
            result = True
            self._server_socket = None
        for client_socket in list(self._client_buffers.keys()):
            self._disconnect_client(client_socket)
        return result

    def _disconnect_client(self, client):
        """Disconnect a client.

        Parameters
        ----------
        client : :py:class:`socket.Socket`
        """
        try:
            log.info("Client %s disconnected.", client.getpeername())
        except:
            log.info("Client %s disconnected.", client)

        # Clear input buffer
        del self._client_buffers[client]

        # Clear any watches
        self._client_job_watches.pop(client, None)
        self._client_machine_watches.pop(client, None)

        # Stop watching the client's socket for data
        self.unregister_channel(client)

        # Disconnect the client
        client.close()

    def _accept_client(self):
        """Accept a new client."""
        try:
            client, addr = self._server_socket.accept()
        except IOError as e:  # pragma: no cover
            log.warn("problem when accepting connection", exc_info=e)
            return
        log.info("New client connected from %s", addr)

        # Watch the client's socket for data
        self.register_channel(client)

        # Create a buffer for data sent by the client
        self._client_buffers[client] = b""

    def _msg_client(self, client, message):
        """Low-level way to send a message to a client.

        Parameters
        ----------
        client : :py:class:`socket.Socket`
            The client that we are sending a message to.
        message :
            The object or array to send. Will be converted to JSON.
        """
        try:
            client.send(json(message).encode("utf-8") + b"\n")
        except:
            self._disconnect_client(client)
            raise

    def _handle_command(self, client, line):
        """Dispatch a single command.

        Parameters
        ----------
        client : :py:class:`socket.Socket`
            The client that made the request, used to provide a session
            context where relevant.
        line : string
            The line parsed from the socket. Should be a complete JSON object
            with at least a 'command' key.
        """
        cmd_obj = dejson(line.decode("utf-8"))
        if "command" not in cmd_obj:
            raise IOError("no command name given")
        commandName = cmd_obj["command"]
        if not isinstance(commandName, string_types):
            raise IOError("parsed gibberish from user")
        if commandName not in _COMMANDS:
            log.info("lookup failure: %s", commandName)
            raise IOError("unrecognised command name")
        command = _COMMANDS[commandName]
        if command is None:  # pragma: no cover
            # Should be unreachable
            log.critical("unexpected lookup failure: %s", commandName)
            raise IOError("unrecognised command name")
        args = cmd_obj["args"] if "args" in cmd_obj else []
        if not isinstance(args, list):
            raise IOError("bad args; must be JSON array")
        kwargs = cmd_obj["kwargs"] if "kwargs" in cmd_obj else {}
        if not isinstance(kwargs, dict):
            raise IOError("bad kwargs: must be JSON dictionary")
        elif "client" in kwargs:
            del kwargs["client"]
        # Execute the specified command
        try:
            return {"return": command(self, client, *args, **kwargs)}
        except Exception, e:
            return {"exception": str(e)}

    def _handle_commands(self, client):
        """Handle incoming commands from a client.

        Parameters
        ----------
        client : :py:class:`socket.Socket`
        """
        try:
            data = client.recv(BUFFER_SIZE)
        except (OSError, IOError):
            data = b""

        # Did the client disconnect?
        if len(data) == 0:
            self._disconnect_client(client)
            return

        peer = client.getpeername()
        self._client_buffers[client] += data

        try:
            # Process any complete commands (whole lines)
            while b"\n" in self._client_buffers[client]:
                line, _, self._client_buffers[client] = \
                    self._client_buffers[client].partition(b"\n")
                # Note that we skip blank lines
                if len(line) > 0:
                    self._msg_client(client,
                                     self._handle_command(client, line))
        except:
<<<<<<< HEAD
            # If any of the above fails for any unrecoverable reason, just
            # disconnect the client.
            logging.exception(
                "Client %s sent problematic command %r, disconnecting",
                peer, line)
=======
            # If any of the above fails for any reason (e.g. invalid JSON,
            # unrecognised command, command crashes, etc.), just disconnect
            # the client.
            log.exception("Client %s sent bad command %r, disconnecting",
                          peer, line)
>>>>>>> 0d410155
            self._disconnect_client(client)

    def _send_notifications(self, label, changes, watches):
        """How to actually send requested notifications."""
        if changes:
            for client, items in list(iteritems(watches)):
                if items is None or not items.isdisjoint(changes):
                    try:
                        self._msg_client(client, {
                            label: list(changes) if items is None else
                            list(changes.intersection(items))})
                    except (OSError, IOError):
                        log.exception("Could not send notification.")

    def _run(self):
        """The main server thread.

        This 'infinite' loop runs in a background thread and waits for and
        processes events such as the :py:meth:`.PollingServerCore.wake` method
        being called, the config file changing, clients sending commands or
        new clients connecting. It also periodically calls
        :py:meth:`.controller.Controller.destroy_timed_out_jobs` on the
        controller.
        """
        log.info("Server running.")
        while not self._stop:
            # Wait for a connection to get opened/closed, a command to arrive,
            # the config file to change or the timeout to elapse.
            channels = self.ready_channels(
                self._configuration.timeout_check_interval)

            # Cull any jobs which have timed out
            self._controller.destroy_timed_out_jobs()

            for channel in channels:
                if channel is None:  # pragma: no cover
                    continue
                if channel == self._server_socket:
                    # New client connected
                    self._accept_client()
                else:
                    # Incoming data from client
                    self._handle_commands(channel)

            # Send any job/machine change notifications out
            self._send_change_notifications()

            # Config file changed, re-read it
            if self.config_needs_reloading:
                if not self.read_config_file():  # pragma: no cover
                    log.warning("failed to reread configuration file")

    def is_alive(self):
        """Is the server running?"""
        return self._running

    def join(self):
        """Wait for the server to completely shut down."""
        self._server_thread.join()
        self._controller.join()

    def stop_and_join(self):
        """Stop the server and wait for it to shut down completely."""
        log.info("Server shutting down, please wait...")

        try:
            # Shut down server thread
            self._stop = True
            self.wake()
            self._server_thread.join()
        finally:
            # Close all connections; this is the critical part as it closes
            # the server socket itself.
            log.info("Closing connections...")
            self._close()

        # Shut down the controller and flush all BMP commands
        log.info("Waiting for all queued BMP commands...")
        self._controller.stop()
        self._controller.join()

        # Dump controller state to file
        with open(self._state_filename, "wb") as f:
            pickle(self._controller, f)

        log.info("Server shut down.")

        self._running = False


class SpallocServer(Server):
    def __init__(self, config_filename, cold_start=False, port=22244):
        # For each client, contains a set() of job IDs and machine names that
        # the client is watching for changes or None if all changes are to be
        # monitored.
        # {socket: set or None, ...}
        self._client_job_watches = {}
        self._client_machine_watches = {}

        Server.__init__(self, config_filename, cold_start, port)

    def _send_change_notifications(self):
        """Send any registered change notifications to clients.

        Sends notifications of the forms ``{"jobs_changed": [job_id, ...]}``
        and ``{"machines_changed": [machine_name, ...]}`` to clients who have
        subscribed to be notified of changes to jobs or machines.
        """
        # Notify clients about jobs which have changed
        self._send_notifications("jobs_changed",
                                 self._controller.changed_jobs,
                                 self._client_job_watches)
        # Notify clients about machines which have changed
        self._send_notifications("machines_changed",
                                 self._controller.changed_machines,
                                 self._client_machine_watches)

    def __enter__(self):
        return self

    def __exit__(self, type, value, tb):  # @UnusedVariable @ReservedAssignment
        if self._running:
            self.stop_and_join()
        return False

    @spalloc_command
    def version(self, client):  # @UnusedVariable
        """
        Returns
        -------
        str
            The server's version number."""
        return __version__

    @spalloc_command
    def create_job(self, client, *args, **kwargs):  # @UnusedVariable
        """Create a new job (i.e. allocation of boards).

        This function should be called in one of the following styles::

            # Any single (SpiNN-5) board
            job_id = create_job(owner="me")
            job_id = create_job(1, owner="me")

            # Board x=3, y=2, z=1 on the machine named "m"
            job_id = create_job(3, 2, 1, machine="m", owner="me")

            # Any machine with at least 4 boards
            job_id = create_job(4, owner="me")

            # Any 7-or-more board machine with an aspect ratio at least as
            # square as 1:2
            job_id = create_job(7, min_ratio=0.5, owner="me")

            # Any 4x5 triad segment of a machine (may or may-not be a
            # torus/full machine)
            job_id = create_job(4, 5, owner="me")

            # Any torus-connected (full machine) 4x2 machine
            job_id = create_job(4, 2, require_torus=True, owner="me")

        The 'other parameters' enumerated below may be used to further restrict
        what machines the job may be allocated onto.

        Jobs for which no suitable machines are available are immediately
        destroyed (and the reason given).

        Once a job has been created, it must be 'kept alive' by a simple
        watchdog_ mechanism. Jobs may be kept alive by periodically calling the
        :py:meth:`.job_keepalive` command or by calling any other job-specific
        command. Jobs are culled if no keep alive message is received for
        ``keepalive`` seconds. If absolutely necessary, a job's keepalive value
        may be set to None, disabling the keepalive mechanism.

        .. _watchdog: https://en.wikipedia.org/wiki/Watchdog_timer

        Once a job has been allocated some boards, these boards will be
        automatically powered on and left unbooted ready for use.

        Parameters
        ----------
        owner : str
            **Required.** The name of the owner of this job.
        keepalive : float or None, optional
            The maximum number of seconds which may elapse between a query on
            this job before it is automatically destroyed. If None, no timeout
            is used. (Default: 60.0)

        Other Parameters
        ----------------
        machine : str or None, optional
            Specify the name of a machine which this job must be executed on.
            If None, the first suitable machine available will be used,
            according to the tags selected below. Must be None when tags are
            given. (Default: None)
        tags : [str, ...] or None, optional
            The set of tags which any machine running this job must have. If
            None is supplied, only machines with the "default" tag will be
            used. If machine is given, this argument must be None.
            (Default: None)
        min_ratio : float, optional
            The aspect ratio (h/w) which the allocated region must be 'at least
            as square as'. Set to 0.0 for any allowable shape, 1.0 to be
            exactly square. Ignored when allocating single boards or specific
            rectangles of triads.
        max_dead_boards : int or None, optional
            The maximum number of broken or unreachable boards to allow in the
            allocated region. If None, any number of dead boards is permitted,
            as long as the board on the bottom-left corner is alive (Default:
            None).
        max_dead_links : int or None, optional
            The maximum number of broken links allow in the allocated region.
            When require_torus is True this includes wrap-around links,
            otherwise peripheral links are not counted.  If None, any number of
            broken links is allowed. (Default: None).
        require_torus : bool, optional
            If True, only allocate blocks with torus connectivity. In general
            this will only succeed for requests to allocate an entire machine
            (when the machine is otherwise not in use!). Must be False when
            allocating boards. (Default: False)

        Returns
        -------
        int
            The job ID given to the newly allocated job.
        """
        if kwargs.get("tags", None) is not None:
            kwargs["tags"] = set(kwargs["tags"])
        owner = kwargs.get("owner", None)
        if owner is None:
            raise TypeError("owner must be specified for all jobs")
        kwargs["owner"] = str(owner)
        keepalive = kwargs.get("keepalive", 60.0)
        kwargs["keepalive"] = (None if keepalive is None else float(keepalive))
        return self._controller.create_job(*args, **kwargs)

    @spalloc_command
    def job_keepalive(self, client, job_id):  # @UnusedVariable
        """Reset the keepalive timer for the specified job.

        Note all other job-specific commands implicitly do this.

        Parameters
        ----------
        job_id : int
            A job ID to be kept alive.
        """
        self._controller.job_keepalive(job_id)

    @spalloc_command
    def get_job_state(self, client, job_id):  # @UnusedVariable
        """Poll the state of a running job.

        Parameters
        ----------
        job_id : int
            A job ID to get the state of.

        Returns
        -------
        {"state": state, "power": power, \
         "keepalive": keepalive, "reason": reason}
            Where:

            state : :py:class:`~spalloc_server.controller.JobState`
                The current state of the queried job.
            power : bool or None
                If job is in the ready or power states, indicates whether the
                boards are power{ed,ing} on (True), or power{ed,ing} off
                (False). In other states, this value is None.
            keepalive : float or None
                The Job's keepalive value: the number of seconds between
                queries about the job before it is automatically destroyed.
                None if no timeout is active (or when the job has been
                destroyed).
            reason : str or None
                If the job has been destroyed, this may be a string describing
                the reason the job was terminated.
            start_time : float or None
                For queued and allocated jobs, gives the Unix time (UTC) at
                which the job was created (or None otherwise).
        """
        out = self._controller.get_job_state(job_id)._asdict()
        out["state"] = int(out["state"])
        return out

    @spalloc_command
    def get_job_machine_info(self, client, job_id):  # @UnusedVariable
        """Get the list of Ethernet connections to the allocated machine.

        Parameters
        ----------
        job_id : int
            A job ID to get the machine info for.

        Returns
        -------
        {"width": width, "height": height, \
         "connections": connections, "machine_name": machine_name}
            Where:

            width, height : int or None
                The dimensions of the machine in chips, e.g. for booting.

                None if no boards are allocated to the job.
            connections : [[[x, y], hostname], ...] or None
                A list giving Ethernet-connected chip coordinates in the
                machine to hostname.

                None if no boards are allocated to the job.
            machine_name : str or None
                The name of the machine the job is allocated on.

                None if no boards are allocated to the job.
            boards : [[x, y, z], ...] or None
                All the boards allocated to the job or None if no boards
                allocated.
        """
        width, height, connections, machine_name, boards = \
            self._controller.get_job_machine_info(job_id)

        if connections is not None:
            connections = list(iteritems(connections))
        if boards is not None:
            boards = list(boards)

        return {"width": width, "height": height,
                "connections": connections,
                "machine_name": machine_name,
                "boards": boards}

    @spalloc_command
    def power_on_job_boards(self, client, job_id):  # @UnusedVariable
        """Power on (or reset if already on) boards associated with a job.

        Once called, the job will enter the 'power' state until the power state
        change is complete, this may take some time.

        Parameters
        ----------
        job_id : int
            A job ID to turn boards on for.
        """
        self._controller.power_on_job_boards(job_id)

    @spalloc_command
    def power_off_job_boards(self, client, job_id):  # @UnusedVariable
        """Power off boards associated with a job.

        Once called, the job will enter the 'power' state until the power state
        change is complete, this may take some time.

        Parameters
        ----------
        job_id : int
            A job ID to turn boards off for.
        """
        self._controller.power_off_job_boards(job_id)

    @spalloc_command
    def destroy_job(self, client, job_id, reason=None):  # @UnusedVariable
        """Destroy a job.

        Call when the job is finished, or to terminate it early, this function
        releases any resources consumed by the job and removes it from any
        queues.

        Parameters
        ----------
        job_id : int
            A job ID to destroy.
        reason : str, optional
            A human-readable string describing the reason for the job's
            destruction.
        """
        self._controller.destroy_job(job_id, reason)

    def _register_for_notifications(self, client, watchset,
                                    id):  # @ReservedAssignment
        """Helper method that handles the protocol for registration for
        notifications."""
        if id is None:
            watchset[client] = None
        elif client not in watchset:
            watchset[client] = set([id])
        elif watchset[client] is not None:
            watchset[client].add(id)
        else:
            # Client is already notified about all changes, do nothing!
            pass

    def _unregister_for_notifications(self, client, watchset,
                                      id):  # @ReservedAssignment
        """Helper method that handles the protocol for unregistration for
        notifications."""
        if client not in watchset:
            return
        if id is None:
            del watchset[client]
            return
        watches = watchset[client]
        if watches is not None:
            watches.discard(id)
            if len(watches) == 0:
                del watchset[client]

    @spalloc_command
    def notify_job(self, client, job_id=None):
        r"""Register to be notified about changes to a specific job ID.

        Once registered, a client will be asynchronously be sent notifications
        form ``{"jobs_changed": [job_id, ...]}\n`` enumerating job IDs which
        have changed. Notifications are sent when a job changes state, for
        example when created, queued, powering on/off, powered on and
        destroyed. The specific nature of the change is not reflected in the
        notification.

        Parameters
        ----------
        job_id : int or None, optional
            A job ID to be notified of or None if all job state changes should
            be reported.

        See Also
        --------
        no_notify_job : Stop being notified about a job.
        notify_machine : Register to be notified about changes to machines.
        """
        self._register_for_notifications(client, self._client_job_watches,
                                         job_id)

    @spalloc_command
    def no_notify_job(self, client, job_id=None):
        """Stop being notified about a specific job ID.

        Once this command returns, no further notifications for the specified
        ID will be received.

        Parameters
        ----------
        job_id : id or None, optional
            A job ID to no longer be notified of or None to not be notified of
            any jobs. Note that if all job IDs were registered for
            notification, this command only has an effect if the specified
            job_id is None.

        See Also
        --------
        notify_job : Register to be notified about changes to a specific job.
        """
        self._unregister_for_notifications(client, self._client_job_watches,
                                           job_id)

    @spalloc_command
    def notify_machine(self, client, machine_name=None):
        r"""Register to be notified about a specific machine name.

        Once registered, a client will be asynchronously be sent notifications
        of the form ``{"machines_changed": [machine_name, ...]}\n`` enumerating
        machine names which have changed. Notifications are sent when a machine
        changes state, for example when created, change, removed, allocated a
        job or an allocated job is destroyed.

        Parameters
        ----------
        machine_name : machine or None, optional
            A machine name to be notified of or None if all machine state
            changes should be reported.

        See Also
        --------
        no_notify_machine : Stop being notified about a machine.
        notify_job : Register to be notified about changes to jobs.
        """
        self._register_for_notifications(client,
                                         self._client_machine_watches,
                                         machine_name)

    @spalloc_command
    def no_notify_machine(self, client, machine_name=None):
        """Unregister to be notified about a specific machine name.

        Once this command returns, no further notifications for the specified
        ID will be received.

        Parameters
        ----------
        machine_name : name or None, optional
            A machine name to no longer be notified of or None to not be
            notified of any machines. Note that if all machines were registered
            for notification, this command only has an effect if the specified
            machine_name is None.

        See Also
        --------
        notify_machine : Register to be notified about changes to a machine.
        """
        self._unregister_for_notifications(client,
                                           self._client_machine_watches,
                                           machine_name)

    @spalloc_command
    def list_jobs(self, client):  # @UnusedVariable
        """Enumerate all non-destroyed jobs.

        Returns
        -------
        jobs : [{...}, ...]
            A list of allocated/queued jobs in order of creation from oldest
            (first) to newest (last). Each job is described by a dictionary
            with the following keys:

            "job_id" is the ID of the job.

            "owner" is the string giving the name of the Job's owner.

            "start_time" is the time the job was created (Unix time, UTC).

            "keepalive" is the maximum time allowed between queries for this
            job before it is automatically destroyed (or None if the job can
            remain allocated indefinitely).

            "state" is the current
            :py:class:`~spalloc_server.controller.JobState` of the job.

            "power" indicates whether the boards are powered on or not. If job
            is in the ready or power states, indicates whether the boards are
            power{ed,ing} on (True), or power{ed,ing} off (False). In other
            states, this value is None.

            "args" and "kwargs" are the arguments to the alloc function
            which specifies the type/size of allocation requested and the
            restrictions on dead boards, links and torus connectivity.

            "allocated_machine_name" is the name of the machine the job has
            been allocated to run on (or None if not allocated yet).

            "boards" is a list [(x, y, z), ...] of boards allocated to the job.
        """
        out = []
        for job in self._controller.list_jobs():
            job = job._asdict()
            job["state"] = int(job["state"])
            if job["boards"] is not None:
                job["boards"] = list(job["boards"])
            if job["kwargs"].get("tags", None) is not None:
                job["kwargs"]["tags"] = list(job["kwargs"]["tags"])
            out.append(job)
        return out

    @spalloc_command
    def list_machines(self, client):  # @UnusedVariable
        """Enumerates all machines known to the system.

        Returns
        -------
        machines : [{...}, ...]
            The list of machines known to the system in order of priority from
            highest (first) to lowest (last). Each machine is described by a
            dictionary with the following keys:

            "name" is the name of the machine.

            "tags" is the list ['tag', ...] of tags the machine has.

            "width" and "height" are the dimensions of the machine in
            triads.

            "dead_boards" is a list([(x, y, z), ...]) giving the coordinates
            of known-dead boards.

            "dead_links" is a list([(x, y, z, link), ...]) giving the
            locations of known-dead links from the perspective of the sender.
            Links to dead boards may or may not be included in this list.
        """
        out = []
        for machine in self._controller.list_machines():
            machine = machine._asdict()
            machine["tags"] = list(machine["tags"])
            machine["dead_boards"] = list(machine["dead_boards"])
            machine["dead_links"] = [(x, y, z, int(link))
                                     for x, y, z, link
                                     in machine["dead_links"]]
            out.append(machine)
        return out

    @spalloc_command
    def get_board_position(self, client,  # @UnusedVariable
                           machine_name, x, y, z):
        """Get the physical location of a specified board.

        Parameters
        ----------
        machine_name : str
            The name of the machine containing the board.
        x, y, z : int
            The logical board location within the machine.

        Returns
        -------
        (cabinet, frame, board) or None
            The physical location of the board at the specified location or
            None if the machine/board are not recognised.
        """
        return self._controller.get_board_position(machine_name, x, y, z)

    @spalloc_command
    def get_board_at_position(self, client,  # @UnusedVariable
                              machine_name, x, y, z):
        """Get the logical location of a board at the specified physical
        location.

        Parameters
        ----------
        machine_name : str
            The name of the machine containing the board.
        cabinet, frame, board : int
            The physical board location within the machine.

        Returns
        -------
        (x, y, z) or None
            The logical location of the board at the specified location or None
            if the machine/board are not recognised.
        """
        return self._controller.get_board_at_position(machine_name, x, y, z)

    @spalloc_command
    def where_is(self, client, **kwargs):  # @UnusedVariable
        """Find out where a SpiNNaker board or chip is located, logically and
        physically.

        May be called in one of the following styles::

            >>> # Query by logical board coordinate within a machine.
            >>> where_is(machine=..., x=..., y=..., z=...)

            >>> # Query by physical board location within a machine.
            >>> where_is(machine=..., cabinet=..., frame=..., board=...)

            >>> # Query by chip coordinate (as if the machine were booted as
            >>> # one large machine).
            >>> where_is(machine=..., chip_x=..., chip_y=...)

            >>> # Query by chip coordinate, within the boards allocated to a
            >>> # job.
            >>> where_is(job_id=..., chip_x=..., chip_y=...)

        Returns
        -------
        {"machine": ..., "logical": ..., "physical": ..., "chip": ..., \
                "board_chip": ..., "job_chip": ..., "job_id": ...} or None
            If a board exists at the supplied location, a dictionary giving the
            location of the board/chip, supplied in a number of alternative
            forms. If the supplied coordinates do not specify a specific chip,
            the chip coordinates given are those of the Ethernet connected chip
            on that board.

            If no board exists at the supplied position, None is returned
            instead.

            ``machine`` gives the name of the machine containing the board.

            ``logical`` the logical board coordinate, (x, y, z) within the
            machine.

            ``physical`` the physical board location, (cabinet, frame, board),
            within the machine.

            ``chip`` the coordinates of the chip, (x, y), if the whole machine
            were booted as a single machine.

            ``board_chip`` the coordinates of the chip, (x, y), within its
            board.

            ``job_id`` is the job ID of the job currently allocated to the
            board identified or None if the board is not allocated to a job.

            ``job_chip`` the coordinates of the chip, (x, y), within its
            job, if a job is allocated to the board or None otherwise.
        """
        return self._controller.where_is(**kwargs)


def main(args=None):
    """Command-line launcher for the server.

    The server may be cleanly terminated using a keyboard interrupt (e.g.,
    ctrl+c), and may be told to reload its configuration via SIGHUP.

    Parameters
    ----------
    args : [arg, ...], optional
        The command-line arguments passed to the program.
    """
    parser = ArgumentParser(
        description="Start a SpiNNaker machine partitioning server.")
    parser.add_argument("--version", "-V", action="version",
                        version="%(prog)s {}".format(__version__))
    parser.add_argument("--quiet", "-q", action="store_true",
                        help="hide non-error output")
    parser.add_argument("config", type=str,
                        help="configuration filename to use for the server.")
    parser.add_argument("--cold-start", action="store_true",
                        default=False,
                        help="force a cold start, erasing any existing "
                             "saved state")
    parser.add_argument("--port", "-p", type=int, default=22244,
                        help="port to run the service on")
    args = parser.parse_args(args)

    if not args.quiet:
        log.basicConfig(level=log.INFO)

    server = SpallocServer(config_filename=args.config,
                           cold_start=args.cold_start, port=args.port)
    try:
        # NB: Originally this loop was replaced with a call to server.join
        # however in Python 2, such blocking calls are not interruptible so we
        # use this rather ugly workaround instead.
        while server.is_alive():  # pragma: no cover
            try:
                sleep(0.1)
            except IOError:
                pass
    except KeyboardInterrupt:
        server.stop_and_join()

    return 0


if __name__ == "__main__":  # pragma: no cover
    import sys
    sys.exit(main())<|MERGE_RESOLUTION|>--- conflicted
+++ resolved
@@ -342,19 +342,11 @@
                     self._msg_client(client,
                                      self._handle_command(client, line))
         except:
-<<<<<<< HEAD
-            # If any of the above fails for any unrecoverable reason, just
-            # disconnect the client.
-            logging.exception(
-                "Client %s sent problematic command %r, disconnecting",
-                peer, line)
-=======
             # If any of the above fails for any reason (e.g. invalid JSON,
             # unrecognised command, command crashes, etc.), just disconnect
             # the client.
             log.exception("Client %s sent bad command %r, disconnecting",
                           peer, line)
->>>>>>> 0d410155
             self._disconnect_client(client)
 
     def _send_notifications(self, label, changes, watches):
