--- conflicted
+++ resolved
@@ -1,7 +1,3 @@
-<<<<<<< HEAD
-import pytest
-import time
-=======
 # Copyright (c) 2017-2019 The University of Manchester
 #
 # This program is free software: you can redistribute it and/or modify
@@ -16,9 +12,9 @@
 #
 # You should have received a copy of the GNU General Public License
 # along with this program.  If not, see <http://www.gnu.org/licenses/>.
->>>>>>> 8d3b938b
 
 import pytest
+import time
 from spalloc_server.links import Links
 from spalloc_server.coordinates import board_down_link, WrapAround
 from spalloc_server.allocator import (
