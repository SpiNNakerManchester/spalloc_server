# Copyright (c) 2016 The University of Manchester
#
# Licensed under the Apache License, Version 2.0 (the "License");
# you may not use this file except in compliance with the License.
# You may obtain a copy of the License at
#
#     https://www.apache.org/licenses/LICENSE-2.0
#
# Unless required by applicable law or agreed to in writing, software
# distributed under the License is distributed on an "AS IS" BASIS,
# WITHOUT WARRANTIES OR CONDITIONS OF ANY KIND, either express or implied.
# See the License for the specific language governing permissions and
# limitations under the License.

import threading
import pytest
from .mocker import Mock, call
from spalloc_server.async_bmp_controller import (
    AsyncBMPController, AtomicRequests)
from spalloc_server import async_bmp_controller
from spalloc_server.links import Links
from .mock_bmp import MockBMP, SCPVerMessage


@pytest.yield_fixture
def abc():
    """Make an AsyncBMPController and stop it at the end."""
    bmp = MockBMP(responses=[SCPVerMessage(0, 0, b"2.1.0")])
    bmp.start()
    async_bmp_controller._SECONDS_BETWEEN_TRIES = 0.1
    abc = AsyncBMPController("localhost")
    yield abc
    print("Stopping")
    abc.stop()
    abc.join()
    print("ABC stopped")
    bmp.stop()
    bmp.join()
    print("BMP Stopped")


@pytest.fixture
def bc(abc, monkeypatch):
    """Mock out the Transceiver object."""
    bc = Mock()
    monkeypatch.setattr(abc, "_transceiver", bc)
    return bc


class OnDoneEvent(object):
    """An object which can be used as a dummy callback.

    The object is callable and expects to be called exactly once with a single
    argument: success or failure. This is recorded in the object's success
    attribute. Before the object is called this attribute is None.

    The object works like a :py:class:`threading.Event` which is set when the
    callback is called.
    """

    def __init__(self):
        self.event = threading.Event()
        self.success = None
        self.reason = None

    def set(self, *args, **kwargs):
        return self.event.set(*args, **kwargs)

    def wait(self, *args, **kwargs):
        return self.event.wait(*args, **kwargs)

    def __call__(self, success, reason):
        # Should be passed a valid success value
        assert (success is True) or (success is False)

        # Should not have been called before
        assert self.success is None

        self.success = success
        self.reason = reason

        self.set()


@pytest.mark.timeout(1.0)
@pytest.mark.parametrize("on_thread_start", [None, Mock()])
def test_start_and_stop(on_thread_start):
    # Make sure that if a BMP controller is started, we can stop it immediately
    bmp = MockBMP(responses=[SCPVerMessage(0, 0, b"2.1.0")])
    bmp.start()
    async_bmp_controller._SECONDS_BETWEEN_TRIES = 0.1
    try:
        abc = AsyncBMPController("localhost", on_thread_start=on_thread_start)
        assert abc._stop is False

        abc.stop()
        abc.join()
        assert abc._stop is True

        if on_thread_start is not None:
            on_thread_start.assert_called_once_with()
    finally:
        bmp.stop()
        bmp.join()


<<<<<<< HEAD
def mock_read_fpga_register(fpga_num, register, board):
=======
def mock_read_fpga_register(fpga_num, register, board=0):
>>>>>>> 33d1093d
    return fpga_num


class MockVersionNumber(object):
    def __init__(self, version):
        self._version = version

    @property
    def version_number(self):
        return self._version


def mock_read_bmp_version(board):
    return MockVersionNumber((2, 0, 0))


@pytest.mark.timeout(1.0)
@pytest.mark.parametrize("power_side_effect,success",
                         [(None, True),
                          (IOError("Fail."), False)])
def test_set_power(abc, bc, power_side_effect, success):
    # Make sure that the set power command works (and failure is reported)
    e = OnDoneEvent()
    bc.power_on.side_effect = power_side_effect
    bc.power_off.side_effect = power_side_effect
    requests = AtomicRequests(e)
    requests.power(10, False)
    abc.add_requests(requests)
    e.wait()
    assert e.success is success
    assert len(bc.power_on.mock_calls) == 0
    bc.power_off.assert_called_with(boards=[10])
    bc.power_off.reset_mock()

    bc.power_on.side_effect = power_side_effect
    bc.power_off.side_effect = power_side_effect
    bc.read_fpga_register.side_effect = mock_read_fpga_register
    bc.read_bmp_version.side_effect = mock_read_bmp_version
    e = OnDoneEvent()
    requests = AtomicRequests(e)
    requests.power(11, True)
    abc.add_requests(requests)
    e.wait()
    assert e.success is success
    bc.power_on.assert_called_with(boards=[11])
    bc.power_on.reset_mock()
    assert len(bc.power_off.mock_calls) == 0


@pytest.mark.timeout(1.0)
def test_set_power_blocks(abc, bc):
    # Make sure that the set power command can block
    event = threading.Event()
    bc.power_off.side_effect = (lambda *a, **k: event.wait())

    done_event = OnDoneEvent()
    requests = AtomicRequests(done_event)
    requests.power(10, False)
    abc.add_requests(requests)

    # Block for a short time to ensure the background thread gets chance to
    # execute
    assert done_event.wait(0.1) is False

    # We should be sure the power command is blocking on the BMP call
    bc.power_off.assert_called_with(boards=[10])

    # When the BMP call completes, so should the done_event!
    event.set()
    done_event.wait()
    assert done_event.success is True


@pytest.mark.timeout(1.0)
@pytest.mark.parametrize("power_side_effect,success",
                         [(None, True),
                          (IOError("Fail."), False)])
def test_set_power_merge(abc, bc, power_side_effect, success):
    bc.power_off.side_effect = power_side_effect

    # Make sure we can queue up several power commands which will get merged
    # (and any errors duplicated).
    event = OnDoneEvent()
    with abc:
        requests = AtomicRequests(event)
        requests.power(10, False)
        requests.power(11, False)
        requests.power(13, False)
        abc.add_requests(requests)

    event.wait()
    assert event.success is success

    bc.power_off.assert_called_with(boards=[10, 11, 13])


@pytest.mark.timeout(1.0)
def test_set_power_dont_merge(abc, bc):
    # Make sure power commands are only merged with those of the same type
    bc.read_fpga_register.side_effect = mock_read_fpga_register
    bc.read_bmp_version.side_effect = mock_read_bmp_version

    event = OnDoneEvent()
    with abc:
        requests = AtomicRequests(event)
        requests.power(10, False)
        requests.power(11, True)
        requests.power(12, False)
        abc.add_requests(requests)

    event.wait()

    assert event.success

    assert bc.power_off.mock_calls == [
        call(boards=[10, 12])
    ]
    assert bc.power_on.mock_calls == [
        call(boards=[11]),
    ]


@pytest.mark.timeout(1.0)
@pytest.mark.parametrize("enable,value", [(True, 0), (False, 1)])
@pytest.mark.parametrize("link,fpga,addr",
                         [(Links.east, 0, 0x0000005C),
                          (Links.south, 0, 0x0001005C),
                          (Links.south_west, 1, 0x0000005C),
                          (Links.west, 1, 0x0001005C),
                          (Links.north, 2, 0x0000005C),
                          (Links.north_east, 2, 0x0001005C)])
@pytest.mark.parametrize("side_effect,success",
                         [(None, True),
                          (IOError("Fail."), False)])
def test_set_link_enable(abc, bc, link, fpga, addr, enable, value,
                         side_effect, success):
    # Make sure that the set link command works (and failure is reported)
    e = OnDoneEvent()
    bc.write_fpga_register.side_effect = side_effect
    bc.read_bmp_version.side_effect = mock_read_bmp_version
    requests = AtomicRequests(e)
    requests.link(10, link, enable)
    abc.add_requests(requests)
    e.wait()
    assert e.success is success
    bc.write_fpga_register.assert_called_with(fpga, addr, value, board=10)
    bc.write_fpga_register.reset_mock()


@pytest.mark.timeout(1.0)
def test_set_link_enable_blocks(abc, bc):
    # Make sure that the set power command can block
    event = threading.Event()
    bc.write_fpga_register.side_effect = (lambda *a, **k: event.wait())
    bc.read_bmp_version.side_effect = mock_read_bmp_version

    done_event = OnDoneEvent()
    requests = AtomicRequests(done_event)
    requests.link(10, Links.east, True)
    abc.add_requests(requests)

    # Block for a short time to ensure the background thread gets chance to
    # execute
    assert done_event.wait(0.1) is False

    # We should be sure the power command is blocking on the BMP call
    bc.write_fpga_register.assert_called_with(0, 0x5C, False, board=10)

    # When the BMP call completes, so should the done_event!
    event.set()
    done_event.wait()


@pytest.mark.timeout(1.0)
def test_atomic_order(abc, bc):
    # Make sure that requests are run in order
    power_on_event = threading.Event()
    power_off_event = threading.Event()
    link_event = threading.Event()
    bc.power_on.side_effect = (lambda *a, **k: power_on_event.wait(1.0))
    bc.power_off.side_effect = (lambda *a, **k: power_off_event.wait(1.0))
    bc.write_fpga_register.side_effect = (lambda *a, **k: link_event.wait(1.0))
    bc.read_fpga_register.side_effect = mock_read_fpga_register
    bc.read_bmp_version.side_effect = mock_read_bmp_version

    event = OnDoneEvent()
    requests = AtomicRequests(event)
    with abc:
        requests.link(11, Links.east, True)
        requests.power(12, False)
        requests.power(10, True)
        abc.add_requests(requests)

    # Block for a short time to ensure the background thread gets chance to
    # execute
    assert event.wait(0.1) is False

    # Make sure just the power command has been called
    bc.power_on.assert_called_with(boards=[10])
    bc.power_on.reset_mock()
    assert len(bc.power_off.mock_calls) == 0
    assert len(bc.write_fpga_register.mock_calls) == 0

    # Let the first power command complete
    power_on_event.set()

    # Block for a short time to ensure background thread gets chance to execute
    assert event.wait(0.1) is False

    # We should be sure the power command is blocking on the BMP call
    assert len(bc.power_on.mock_calls) == 0
    assert len(bc.power_off.mock_calls) == 0
    bc.write_fpga_register.assert_called_with(0, 0x5C, False, board=11)
    bc.write_fpga_register.reset_mock()

    # Make BMP call complete and the last event finish
    link_event.set()

    # Block for a short time to ensure background thread gets chance to execute
    assert event.wait(0.1) is False

    # Make sure just the power command has been called a second time (and not
    # the link setting command)
    bc.power_off.assert_called_with(boards=[12])
    bc.power_off.reset_mock()
    assert len(bc.power_on.mock_calls) == 0
    assert len(bc.write_fpga_register.mock_calls) == 0

    # Let the second power command complete
    power_off_event.set()
    event.wait(2.0)


@pytest.mark.timeout(1.0)
def test_stop_drains(abc, bc):
    # Make sure that the queues are emptied before the stop command is
    # processed
    event = OnDoneEvent()
    bc.read_bmp_version.side_effect = mock_read_bmp_version
    with abc:
        requests = AtomicRequests(event)
        requests.power(10, False)
        requests.link(11, Links.east, False)
        abc.add_requests(requests)
        abc.stop()

    # Both of these should be carried out
    event.wait(0.5)
    assert event.success is True

    # And the loop should stop!
    abc.join()<|MERGE_RESOLUTION|>--- conflicted
+++ resolved
@@ -104,11 +104,7 @@
         bmp.join()
 
 
-<<<<<<< HEAD
-def mock_read_fpga_register(fpga_num, register, board):
-=======
 def mock_read_fpga_register(fpga_num, register, board=0):
->>>>>>> 33d1093d
     return fpga_num
 
 
